--- conflicted
+++ resolved
@@ -2,12 +2,8 @@
 use clippy_utils::eager_or_lazy::is_lazyness_candidate;
 use clippy_utils::is_trait_item;
 use clippy_utils::source::{snippet, snippet_with_applicability, snippet_with_macro_callsite};
-<<<<<<< HEAD
-use clippy_utils::ty::{implements_trait, is_type_diagnostic_item, match_type};
-=======
 use clippy_utils::ty::implements_trait;
 use clippy_utils::ty::{is_type_diagnostic_item, match_type};
->>>>>>> 62f4187e
 use clippy_utils::{contains_return, last_path_segment, paths};
 use if_chain::if_chain;
 use rustc_errors::Applicability;
@@ -53,17 +49,10 @@
             if let hir::ExprKind::Path(ref qpath) = fun.kind;
             if let Some(default_trait_id) = cx.tcx.get_diagnostic_item(sym::Default);
             let path = last_path_segment(qpath).ident.name;
-<<<<<<< HEAD
-            if matches!(path, kw::Default | sym::new);
-            let arg_ty = cx.typeck_results().expr_ty(arg);
-            if let Some(default_trait_id) = cx.tcx.get_diagnostic_item(sym::Default);
-            if implements_trait(cx, arg_ty, default_trait_id, &[]);
-=======
             // needs to target Default::default in particular or be *::new and have a Default impl
             // available
             if (matches!(path, kw::Default) && is_default_default())
                 || (matches!(path, sym::new) && implements_default(arg, default_trait_id));
->>>>>>> 62f4187e
 
             then {
                 let mut applicability = Applicability::MachineApplicable;
