//! "Object safety" refers to the ability for a trait to be converted
//! to an object. In general, traits may only be converted to an
//! object if all of their methods meet certain criteria. In particular,
//! they must:
//!
//!   - have a suitable receiver from which we can extract a vtable and coerce to a "thin" version
//!     that doesn't contain the vtable;
//!   - not reference the erased type `Self` except for in this receiver;
//!   - not have generic type parameters.

use super::elaborate;

use crate::infer::TyCtxtInferExt;
use crate::traits::query::evaluate_obligation::InferCtxtExt;
use crate::traits::{self, Obligation, ObligationCause};
use rustc_errors::{DelayDm, FatalError, MultiSpan};
use rustc_hir as hir;
use rustc_hir::def_id::DefId;
use rustc_middle::query::Providers;
use rustc_middle::ty::subst::{GenericArg, InternalSubsts};
use rustc_middle::ty::{
    self, EarlyBinder, Ty, TyCtxt, TypeSuperVisitable, TypeVisitable, TypeVisitor,
};
use rustc_middle::ty::{ToPredicate, TypeVisitableExt};
use rustc_session::lint::builtin::WHERE_CLAUSES_OBJECT_SAFETY;
use rustc_span::symbol::Symbol;
use rustc_span::Span;
use smallvec::SmallVec;

use std::iter;
use std::ops::ControlFlow;

pub use crate::traits::{MethodViolationCode, ObjectSafetyViolation};

/// Returns the object safety violations that affect
/// astconv -- currently, `Self` in supertraits. This is needed
/// because `object_safety_violations` can't be used during
/// type collection.
pub fn astconv_object_safety_violations(
    tcx: TyCtxt<'_>,
    trait_def_id: DefId,
) -> Vec<ObjectSafetyViolation> {
    debug_assert!(tcx.generics_of(trait_def_id).has_self);
    let violations = traits::supertrait_def_ids(tcx, trait_def_id)
        .map(|def_id| predicates_reference_self(tcx, def_id, true))
        .filter(|spans| !spans.is_empty())
        .map(ObjectSafetyViolation::SupertraitSelf)
        .collect();

    debug!("astconv_object_safety_violations(trait_def_id={:?}) = {:?}", trait_def_id, violations);

    violations
}

fn object_safety_violations(tcx: TyCtxt<'_>, trait_def_id: DefId) -> &'_ [ObjectSafetyViolation] {
    debug_assert!(tcx.generics_of(trait_def_id).has_self);
    debug!("object_safety_violations: {:?}", trait_def_id);

    tcx.arena.alloc_from_iter(
        traits::supertrait_def_ids(tcx, trait_def_id)
            .flat_map(|def_id| object_safety_violations_for_trait(tcx, def_id)),
    )
}

fn check_is_object_safe(tcx: TyCtxt<'_>, trait_def_id: DefId) -> bool {
    let violations = tcx.object_safety_violations(trait_def_id);

    if violations.is_empty() {
        return true;
    }

    // If the trait contains any other violations, then let the error reporting path
    // report it instead of emitting a warning here.
    if violations.iter().all(|violation| {
        matches!(
            violation,
            ObjectSafetyViolation::Method(_, MethodViolationCode::WhereClauseReferencesSelf, _)
        )
    }) {
        for violation in violations {
            if let ObjectSafetyViolation::Method(
                _,
                MethodViolationCode::WhereClauseReferencesSelf,
                span,
            ) = violation
            {
                lint_object_unsafe_trait(tcx, *span, trait_def_id, &violation);
            }
        }
        return true;
    }

    false
}

/// We say a method is *vtable safe* if it can be invoked on a trait
/// object. Note that object-safe traits can have some
/// non-vtable-safe methods, so long as they require `Self: Sized` or
/// otherwise ensure that they cannot be used when `Self = Trait`.
pub fn is_vtable_safe_method(tcx: TyCtxt<'_>, trait_def_id: DefId, method: ty::AssocItem) -> bool {
    debug_assert!(tcx.generics_of(trait_def_id).has_self);
    debug!("is_vtable_safe_method({:?}, {:?})", trait_def_id, method);
    // Any method that has a `Self: Sized` bound cannot be called.
    if generics_require_sized_self(tcx, method.def_id) {
        return false;
    }

    match virtual_call_violation_for_method(tcx, trait_def_id, method) {
        None | Some(MethodViolationCode::WhereClauseReferencesSelf) => true,
        Some(_) => false,
    }
}

fn object_safety_violations_for_trait(
    tcx: TyCtxt<'_>,
    trait_def_id: DefId,
) -> Vec<ObjectSafetyViolation> {
    // Check assoc items for violations.
    let mut violations: Vec<_> = tcx
        .associated_items(trait_def_id)
        .in_definition_order()
        .filter_map(|&item| object_safety_violation_for_assoc_item(tcx, trait_def_id, item))
        .collect();

    // Check the trait itself.
    if trait_has_sized_self(tcx, trait_def_id) {
        // We don't want to include the requirement from `Sized` itself to be `Sized` in the list.
        let spans = get_sized_bounds(tcx, trait_def_id);
        violations.push(ObjectSafetyViolation::SizedSelf(spans));
    }
    let spans = predicates_reference_self(tcx, trait_def_id, false);
    if !spans.is_empty() {
        violations.push(ObjectSafetyViolation::SupertraitSelf(spans));
    }
    let spans = bounds_reference_self(tcx, trait_def_id);
    if !spans.is_empty() {
        violations.push(ObjectSafetyViolation::SupertraitSelf(spans));
    }
    let spans = super_predicates_have_non_lifetime_binders(tcx, trait_def_id);
    if !spans.is_empty() {
        violations.push(ObjectSafetyViolation::SupertraitNonLifetimeBinder(spans));
    }

    debug!(
        "object_safety_violations_for_trait(trait_def_id={:?}) = {:?}",
        trait_def_id, violations
    );

    violations
}

/// Lint object-unsafe trait.
fn lint_object_unsafe_trait(
    tcx: TyCtxt<'_>,
    span: Span,
    trait_def_id: DefId,
    violation: &ObjectSafetyViolation,
) {
    // Using `CRATE_NODE_ID` is wrong, but it's hard to get a more precise id.
    // It's also hard to get a use site span, so we use the method definition span.
    tcx.struct_span_lint_hir(
        WHERE_CLAUSES_OBJECT_SAFETY,
        hir::CRATE_HIR_ID,
        span,
        DelayDm(|| format!("the trait `{}` cannot be made into an object", tcx.def_path_str(trait_def_id))),
        |err| {
            let node = tcx.hir().get_if_local(trait_def_id);
            let mut spans = MultiSpan::from_span(span);
            if let Some(hir::Node::Item(item)) = node {
                spans.push_span_label(
                    item.ident.span,
                    "this trait cannot be made into an object...",
                );
                spans.push_span_label(span, format!("...because {}", violation.error_msg()));
            } else {
                spans.push_span_label(
                    span,
                    format!(
                        "the trait cannot be made into an object because {}",
                        violation.error_msg()
                    ),
                );
            };
            err.span_note(
                spans,
                "for a trait to be \"object safe\" it needs to allow building a vtable to allow the \
                call to be resolvable dynamically; for more information visit \
                <https://doc.rust-lang.org/reference/items/traits.html#object-safety>",
            );
            if node.is_some() {
                // Only provide the help if its a local trait, otherwise it's not
                violation.solution(err);
            }
            err
        },
    );
}

fn sized_trait_bound_spans<'tcx>(
    tcx: TyCtxt<'tcx>,
    bounds: hir::GenericBounds<'tcx>,
) -> impl 'tcx + Iterator<Item = Span> {
    bounds.iter().filter_map(move |b| match b {
        hir::GenericBound::Trait(trait_ref, hir::TraitBoundModifier::None)
            if trait_has_sized_self(
                tcx,
                trait_ref.trait_ref.trait_def_id().unwrap_or_else(|| FatalError.raise()),
            ) =>
        {
            // Fetch spans for supertraits that are `Sized`: `trait T: Super`
            Some(trait_ref.span)
        }
        _ => None,
    })
}

fn get_sized_bounds(tcx: TyCtxt<'_>, trait_def_id: DefId) -> SmallVec<[Span; 1]> {
    tcx.hir()
        .get_if_local(trait_def_id)
        .and_then(|node| match node {
            hir::Node::Item(hir::Item {
                kind: hir::ItemKind::Trait(.., generics, bounds, _),
                ..
            }) => Some(
                generics
                    .predicates
                    .iter()
                    .filter_map(|pred| {
                        match pred {
                            hir::WherePredicate::BoundPredicate(pred)
                                if pred.bounded_ty.hir_id.owner.to_def_id() == trait_def_id =>
                            {
                                // Fetch spans for trait bounds that are Sized:
                                // `trait T where Self: Pred`
                                Some(sized_trait_bound_spans(tcx, pred.bounds))
                            }
                            _ => None,
                        }
                    })
                    .flatten()
                    // Fetch spans for supertraits that are `Sized`: `trait T: Super`.
                    .chain(sized_trait_bound_spans(tcx, bounds))
                    .collect::<SmallVec<[Span; 1]>>(),
            ),
            _ => None,
        })
        .unwrap_or_else(SmallVec::new)
}

fn predicates_reference_self(
    tcx: TyCtxt<'_>,
    trait_def_id: DefId,
    supertraits_only: bool,
) -> SmallVec<[Span; 1]> {
    let trait_ref = ty::Binder::dummy(ty::TraitRef::identity(tcx, trait_def_id));
    let predicates = if supertraits_only {
        tcx.super_predicates_of(trait_def_id)
    } else {
        tcx.predicates_of(trait_def_id)
    };
    predicates
        .predicates
        .iter()
        .map(|&(predicate, sp)| (predicate.subst_supertrait(tcx, &trait_ref), sp))
        .filter_map(|predicate| predicate_references_self(tcx, predicate))
        .collect()
}

fn bounds_reference_self(tcx: TyCtxt<'_>, trait_def_id: DefId) -> SmallVec<[Span; 1]> {
    tcx.associated_items(trait_def_id)
        .in_definition_order()
        .filter(|item| item.kind == ty::AssocKind::Type)
        .flat_map(|item| tcx.explicit_item_bounds(item.def_id).subst_identity_iter_copied())
        .filter_map(|(clause, span)| predicate_references_self(tcx, (clause.as_predicate(), span)))
        .collect()
}

fn predicate_references_self<'tcx>(
    tcx: TyCtxt<'tcx>,
    (predicate, sp): (ty::Predicate<'tcx>, Span),
) -> Option<Span> {
    let self_ty = tcx.types.self_param;
    let has_self_ty = |arg: &GenericArg<'tcx>| arg.walk().any(|arg| arg == self_ty.into());
    match predicate.kind().skip_binder() {
        ty::PredicateKind::Clause(ty::ClauseKind::Trait(ref data)) => {
            // In the case of a trait predicate, we can skip the "self" type.
            data.trait_ref.substs[1..].iter().any(has_self_ty).then_some(sp)
        }
        ty::PredicateKind::Clause(ty::ClauseKind::Projection(ref data)) => {
            // And similarly for projections. This should be redundant with
            // the previous check because any projection should have a
            // matching `Trait` predicate with the same inputs, but we do
            // the check to be safe.
            //
            // It's also won't be redundant if we allow type-generic associated
            // types for trait objects.
            //
            // Note that we *do* allow projection *outputs* to contain
            // `self` (i.e., `trait Foo: Bar<Output=Self::Result> { type Result; }`),
            // we just require the user to specify *both* outputs
            // in the object type (i.e., `dyn Foo<Output=(), Result=()>`).
            //
            // This is ALT2 in issue #56288, see that for discussion of the
            // possible alternatives.
            data.projection_ty.substs[1..].iter().any(has_self_ty).then_some(sp)
        }
        ty::PredicateKind::Clause(ty::ClauseKind::ConstArgHasType(_ct, ty)) => {
            has_self_ty(&ty.into()).then_some(sp)
        }

        ty::PredicateKind::AliasRelate(..) => bug!("`AliasRelate` not allowed as assumption"),

<<<<<<< HEAD
        ty::PredicateKind::Clause(ty::Clause::WellFormed(..))
=======
        ty::PredicateKind::Clause(ty::ClauseKind::WellFormed(..))
>>>>>>> 0faea772
        | ty::PredicateKind::ObjectSafe(..)
        | ty::PredicateKind::Clause(ty::ClauseKind::TypeOutlives(..))
        | ty::PredicateKind::Clause(ty::ClauseKind::RegionOutlives(..))
        | ty::PredicateKind::ClosureKind(..)
        | ty::PredicateKind::Subtype(..)
        | ty::PredicateKind::Coerce(..)
        // FIXME(generic_const_exprs): this can mention `Self`
<<<<<<< HEAD
        | ty::PredicateKind::Clause(ty::Clause::ConstEvaluatable(..))
=======
        | ty::PredicateKind::Clause(ty::ClauseKind::ConstEvaluatable(..))
>>>>>>> 0faea772
        | ty::PredicateKind::ConstEquate(..)
        | ty::PredicateKind::Ambiguous
        | ty::PredicateKind::TypeWellFormedFromEnv(..) => None,
    }
}

fn super_predicates_have_non_lifetime_binders(
    tcx: TyCtxt<'_>,
    trait_def_id: DefId,
) -> SmallVec<[Span; 1]> {
    // If non_lifetime_binders is disabled, then exit early
    if !tcx.features().non_lifetime_binders {
        return SmallVec::new();
    }
    tcx.super_predicates_of(trait_def_id)
        .predicates
        .iter()
        .filter_map(|(pred, span)| pred.has_non_region_late_bound().then_some(*span))
        .collect()
}

fn trait_has_sized_self(tcx: TyCtxt<'_>, trait_def_id: DefId) -> bool {
    generics_require_sized_self(tcx, trait_def_id)
}

fn generics_require_sized_self(tcx: TyCtxt<'_>, def_id: DefId) -> bool {
    let Some(sized_def_id) = tcx.lang_items().sized_trait() else {
        return false; /* No Sized trait, can't require it! */
    };

    // Search for a predicate like `Self : Sized` amongst the trait bounds.
    let predicates = tcx.predicates_of(def_id);
    let predicates = predicates.instantiate_identity(tcx).predicates;
    elaborate(tcx, predicates.into_iter()).any(|pred| match pred.kind().skip_binder() {
        ty::PredicateKind::Clause(ty::ClauseKind::Trait(ref trait_pred)) => {
            trait_pred.def_id() == sized_def_id && trait_pred.self_ty().is_param(0)
        }
        ty::PredicateKind::Clause(ty::ClauseKind::Projection(..))
        | ty::PredicateKind::Clause(ty::ClauseKind::ConstArgHasType(..))
        | ty::PredicateKind::Subtype(..)
        | ty::PredicateKind::Coerce(..)
<<<<<<< HEAD
        | ty::PredicateKind::Clause(ty::Clause::RegionOutlives(..))
        | ty::PredicateKind::Clause(ty::Clause::WellFormed(..))
        | ty::PredicateKind::ObjectSafe(..)
        | ty::PredicateKind::ClosureKind(..)
        | ty::PredicateKind::Clause(ty::Clause::TypeOutlives(..))
        | ty::PredicateKind::Clause(ty::Clause::ConstEvaluatable(..))
=======
        | ty::PredicateKind::Clause(ty::ClauseKind::RegionOutlives(..))
        | ty::PredicateKind::Clause(ty::ClauseKind::WellFormed(..))
        | ty::PredicateKind::ObjectSafe(..)
        | ty::PredicateKind::ClosureKind(..)
        | ty::PredicateKind::Clause(ty::ClauseKind::TypeOutlives(..))
        | ty::PredicateKind::Clause(ty::ClauseKind::ConstEvaluatable(..))
>>>>>>> 0faea772
        | ty::PredicateKind::ConstEquate(..)
        | ty::PredicateKind::AliasRelate(..)
        | ty::PredicateKind::Ambiguous
        | ty::PredicateKind::TypeWellFormedFromEnv(..) => false,
    })
}

/// Returns `Some(_)` if this item makes the containing trait not object safe.
#[instrument(level = "debug", skip(tcx), ret)]
fn object_safety_violation_for_assoc_item(
    tcx: TyCtxt<'_>,
    trait_def_id: DefId,
    item: ty::AssocItem,
) -> Option<ObjectSafetyViolation> {
    // Any item that has a `Self : Sized` requisite is otherwise
    // exempt from the regulations.
    if generics_require_sized_self(tcx, item.def_id) {
        return None;
    }

    match item.kind {
        // Associated consts are never object safe, as they can't have `where` bounds yet at all,
        // and associated const bounds in trait objects aren't a thing yet either.
        ty::AssocKind::Const => {
            Some(ObjectSafetyViolation::AssocConst(item.name, item.ident(tcx).span))
        }
        ty::AssocKind::Fn => virtual_call_violation_for_method(tcx, trait_def_id, item).map(|v| {
            let node = tcx.hir().get_if_local(item.def_id);
            // Get an accurate span depending on the violation.
            let span = match (&v, node) {
                (MethodViolationCode::ReferencesSelfInput(Some(span)), _) => *span,
                (MethodViolationCode::UndispatchableReceiver(Some(span)), _) => *span,
                (MethodViolationCode::ReferencesImplTraitInTrait(span), _) => *span,
                (MethodViolationCode::ReferencesSelfOutput, Some(node)) => {
                    node.fn_decl().map_or(item.ident(tcx).span, |decl| decl.output.span())
                }
                _ => item.ident(tcx).span,
            };

            ObjectSafetyViolation::Method(item.name, v, span)
        }),
        // Associated types can only be object safe if they have `Self: Sized` bounds.
        ty::AssocKind::Type => {
            if !tcx.features().generic_associated_types_extended
                && !tcx.generics_of(item.def_id).params.is_empty()
                && item.opt_rpitit_info.is_none()
            {
                Some(ObjectSafetyViolation::GAT(item.name, item.ident(tcx).span))
            } else {
                // We will permit associated types if they are explicitly mentioned in the trait object.
                // We can't check this here, as here we only check if it is guaranteed to not be possible.
                None
            }
        }
    }
}

/// Returns `Some(_)` if this method cannot be called on a trait
/// object; this does not necessarily imply that the enclosing trait
/// is not object safe, because the method might have a where clause
/// `Self:Sized`.
fn virtual_call_violation_for_method<'tcx>(
    tcx: TyCtxt<'tcx>,
    trait_def_id: DefId,
    method: ty::AssocItem,
) -> Option<MethodViolationCode> {
    let sig = tcx.fn_sig(method.def_id).subst_identity();

    // The method's first parameter must be named `self`
    if !method.fn_has_self_parameter {
        let sugg = if let Some(hir::Node::TraitItem(hir::TraitItem {
            generics,
            kind: hir::TraitItemKind::Fn(sig, _),
            ..
        })) = tcx.hir().get_if_local(method.def_id).as_ref()
        {
            let sm = tcx.sess.source_map();
            Some((
                (
                    format!("&self{}", if sig.decl.inputs.is_empty() { "" } else { ", " }),
                    sm.span_through_char(sig.span, '(').shrink_to_hi(),
                ),
                (
                    format!("{} Self: Sized", generics.add_where_or_trailing_comma()),
                    generics.tail_span_for_predicate_suggestion(),
                ),
            ))
        } else {
            None
        };
        return Some(MethodViolationCode::StaticMethod(sugg));
    }

    for (i, &input_ty) in sig.skip_binder().inputs().iter().enumerate().skip(1) {
        if contains_illegal_self_type_reference(tcx, trait_def_id, sig.rebind(input_ty)) {
            let span = if let Some(hir::Node::TraitItem(hir::TraitItem {
                kind: hir::TraitItemKind::Fn(sig, _),
                ..
            })) = tcx.hir().get_if_local(method.def_id).as_ref()
            {
                Some(sig.decl.inputs[i].span)
            } else {
                None
            };
            return Some(MethodViolationCode::ReferencesSelfInput(span));
        }
    }
    if contains_illegal_self_type_reference(tcx, trait_def_id, sig.output()) {
        return Some(MethodViolationCode::ReferencesSelfOutput);
    }
    if let Some(code) = contains_illegal_impl_trait_in_trait(tcx, method.def_id, sig.output()) {
        return Some(code);
    }

    // We can't monomorphize things like `fn foo<A>(...)`.
    let own_counts = tcx.generics_of(method.def_id).own_counts();
    if own_counts.types + own_counts.consts != 0 {
        return Some(MethodViolationCode::Generic);
    }

    let receiver_ty = tcx.liberate_late_bound_regions(method.def_id, sig.input(0));

    // Until `unsized_locals` is fully implemented, `self: Self` can't be dispatched on.
    // However, this is already considered object-safe. We allow it as a special case here.
    // FIXME(mikeyhew) get rid of this `if` statement once `receiver_is_dispatchable` allows
    // `Receiver: Unsize<Receiver[Self => dyn Trait]>`.
    if receiver_ty != tcx.types.self_param {
        if !receiver_is_dispatchable(tcx, method, receiver_ty) {
            let span = if let Some(hir::Node::TraitItem(hir::TraitItem {
                kind: hir::TraitItemKind::Fn(sig, _),
                ..
            })) = tcx.hir().get_if_local(method.def_id).as_ref()
            {
                Some(sig.decl.inputs[0].span)
            } else {
                None
            };
            return Some(MethodViolationCode::UndispatchableReceiver(span));
        } else {
            // Do sanity check to make sure the receiver actually has the layout of a pointer.

            use rustc_target::abi::Abi;

            let param_env = tcx.param_env(method.def_id);

            let abi_of_ty = |ty: Ty<'tcx>| -> Option<Abi> {
                match tcx.layout_of(param_env.and(ty)) {
                    Ok(layout) => Some(layout.abi),
                    Err(err) => {
                        // #78372
                        tcx.sess.delay_span_bug(
                            tcx.def_span(method.def_id),
                            format!("error: {err}\n while computing layout for type {ty:?}"),
                        );
                        None
                    }
                }
            };

            // e.g., `Rc<()>`
            let unit_receiver_ty =
                receiver_for_self_ty(tcx, receiver_ty, tcx.mk_unit(), method.def_id);

            match abi_of_ty(unit_receiver_ty) {
                Some(Abi::Scalar(..)) => (),
                abi => {
                    tcx.sess.delay_span_bug(
                        tcx.def_span(method.def_id),
                        format!(
                            "receiver when `Self = ()` should have a Scalar ABI; found {:?}",
                            abi
                        ),
                    );
                }
            }

            let trait_object_ty = object_ty_for_trait(tcx, trait_def_id, tcx.lifetimes.re_static);

            // e.g., `Rc<dyn Trait>`
            let trait_object_receiver =
                receiver_for_self_ty(tcx, receiver_ty, trait_object_ty, method.def_id);

            match abi_of_ty(trait_object_receiver) {
                Some(Abi::ScalarPair(..)) => (),
                abi => {
                    tcx.sess.delay_span_bug(
                        tcx.def_span(method.def_id),
                        format!(
                            "receiver when `Self = {}` should have a ScalarPair ABI; found {:?}",
                            trait_object_ty, abi
                        ),
                    );
                }
            }
        }
    }

    // NOTE: This check happens last, because it results in a lint, and not a
    // hard error.
    if tcx.predicates_of(method.def_id).predicates.iter().any(|&(pred, span)| {
        // dyn Trait is okay:
        //
        //     trait Trait {
        //         fn f(&self) where Self: 'static;
        //     }
        //
        // because a trait object can't claim to live longer than the concrete
        // type. If the lifetime bound holds on dyn Trait then it's guaranteed
        // to hold as well on the concrete type.
        if pred.to_opt_type_outlives().is_some() {
            return false;
        }

        // dyn Trait is okay:
        //
        //     auto trait AutoTrait {}
        //
        //     trait Trait {
        //         fn f(&self) where Self: AutoTrait;
        //     }
        //
        // because `impl AutoTrait for dyn Trait` is disallowed by coherence.
        // Traits with a default impl are implemented for a trait object if and
        // only if the autotrait is one of the trait object's trait bounds, like
        // in `dyn Trait + AutoTrait`. This guarantees that trait objects only
        // implement auto traits if the underlying type does as well.
        if let ty::PredicateKind::Clause(ty::ClauseKind::Trait(ty::TraitPredicate {
            trait_ref: pred_trait_ref,
            constness: ty::BoundConstness::NotConst,
            polarity: ty::ImplPolarity::Positive,
        })) = pred.kind().skip_binder()
            && pred_trait_ref.self_ty() == tcx.types.self_param
            && tcx.trait_is_auto(pred_trait_ref.def_id)
        {
            // Consider bounds like `Self: Bound<Self>`. Auto traits are not
            // allowed to have generic parameters so `auto trait Bound<T> {}`
            // would already have reported an error at the definition of the
            // auto trait.
            if pred_trait_ref.substs.len() != 1 {
                tcx.sess.diagnostic().delay_span_bug(
                    span,
                    "auto traits cannot have generic parameters",
                );
            }
            return false;
        }

        contains_illegal_self_type_reference(tcx, trait_def_id, pred)
    }) {
        return Some(MethodViolationCode::WhereClauseReferencesSelf);
    }

    None
}

/// Performs a type substitution to produce the version of `receiver_ty` when `Self = self_ty`.
/// For example, for `receiver_ty = Rc<Self>` and `self_ty = Foo`, returns `Rc<Foo>`.
fn receiver_for_self_ty<'tcx>(
    tcx: TyCtxt<'tcx>,
    receiver_ty: Ty<'tcx>,
    self_ty: Ty<'tcx>,
    method_def_id: DefId,
) -> Ty<'tcx> {
    debug!("receiver_for_self_ty({:?}, {:?}, {:?})", receiver_ty, self_ty, method_def_id);
    let substs = InternalSubsts::for_item(tcx, method_def_id, |param, _| {
        if param.index == 0 { self_ty.into() } else { tcx.mk_param_from_def(param) }
    });

    let result = EarlyBinder::bind(receiver_ty).subst(tcx, substs);
    debug!(
        "receiver_for_self_ty({:?}, {:?}, {:?}) = {:?}",
        receiver_ty, self_ty, method_def_id, result
    );
    result
}

/// Creates the object type for the current trait. For example,
/// if the current trait is `Deref`, then this will be
/// `dyn Deref<Target = Self::Target> + 'static`.
#[instrument(level = "trace", skip(tcx), ret)]
fn object_ty_for_trait<'tcx>(
    tcx: TyCtxt<'tcx>,
    trait_def_id: DefId,
    lifetime: ty::Region<'tcx>,
) -> Ty<'tcx> {
    let trait_ref = ty::TraitRef::identity(tcx, trait_def_id);
    debug!(?trait_ref);

    let trait_predicate = ty::Binder::dummy(ty::ExistentialPredicate::Trait(
        ty::ExistentialTraitRef::erase_self_ty(tcx, trait_ref),
    ));
    debug!(?trait_predicate);

    let pred: ty::Predicate<'tcx> = trait_ref.to_predicate(tcx);
    let mut elaborated_predicates: Vec<_> = elaborate(tcx, [pred])
        .filter_map(|pred| {
            debug!(?pred);
            let pred = pred.to_opt_poly_projection_pred()?;
            Some(pred.map_bound(|p| {
                ty::ExistentialPredicate::Projection(ty::ExistentialProjection::erase_self_ty(
                    tcx, p,
                ))
            }))
        })
        .collect();
    // NOTE: Since #37965, the existential predicates list has depended on the
    // list of predicates to be sorted. This is mostly to enforce that the primary
    // predicate comes first.
    elaborated_predicates.sort_by(|a, b| a.skip_binder().stable_cmp(tcx, &b.skip_binder()));
    elaborated_predicates.dedup();

    let existential_predicates = tcx.mk_poly_existential_predicates_from_iter(
        iter::once(trait_predicate).chain(elaborated_predicates),
    );
    debug!(?existential_predicates);

    tcx.mk_dynamic(existential_predicates, lifetime, ty::Dyn)
}

/// Checks the method's receiver (the `self` argument) can be dispatched on when `Self` is a
/// trait object. We require that `DispatchableFromDyn` be implemented for the receiver type
/// in the following way:
/// - let `Receiver` be the type of the `self` argument, i.e `Self`, `&Self`, `Rc<Self>`,
/// - require the following bound:
///
///   ```ignore (not-rust)
///   Receiver[Self => T]: DispatchFromDyn<Receiver[Self => dyn Trait]>
///   ```
///
///   where `Foo[X => Y]` means "the same type as `Foo`, but with `X` replaced with `Y`"
///   (substitution notation).
///
/// Some examples of receiver types and their required obligation:
/// - `&'a mut self` requires `&'a mut Self: DispatchFromDyn<&'a mut dyn Trait>`,
/// - `self: Rc<Self>` requires `Rc<Self>: DispatchFromDyn<Rc<dyn Trait>>`,
/// - `self: Pin<Box<Self>>` requires `Pin<Box<Self>>: DispatchFromDyn<Pin<Box<dyn Trait>>>`.
///
/// The only case where the receiver is not dispatchable, but is still a valid receiver
/// type (just not object-safe), is when there is more than one level of pointer indirection.
/// E.g., `self: &&Self`, `self: &Rc<Self>`, `self: Box<Box<Self>>`. In these cases, there
/// is no way, or at least no inexpensive way, to coerce the receiver from the version where
/// `Self = dyn Trait` to the version where `Self = T`, where `T` is the unknown erased type
/// contained by the trait object, because the object that needs to be coerced is behind
/// a pointer.
///
/// In practice, we cannot use `dyn Trait` explicitly in the obligation because it would result
/// in a new check that `Trait` is object safe, creating a cycle (until object_safe_for_dispatch
/// is stabilized, see tracking issue <https://github.com/rust-lang/rust/issues/43561>).
/// Instead, we fudge a little by introducing a new type parameter `U` such that
/// `Self: Unsize<U>` and `U: Trait + ?Sized`, and use `U` in place of `dyn Trait`.
/// Written as a chalk-style query:
/// ```ignore (not-rust)
/// forall (U: Trait + ?Sized) {
///     if (Self: Unsize<U>) {
///         Receiver: DispatchFromDyn<Receiver[Self => U]>
///     }
/// }
/// ```
/// for `self: &'a mut Self`, this means `&'a mut Self: DispatchFromDyn<&'a mut U>`
/// for `self: Rc<Self>`, this means `Rc<Self>: DispatchFromDyn<Rc<U>>`
/// for `self: Pin<Box<Self>>`, this means `Pin<Box<Self>>: DispatchFromDyn<Pin<Box<U>>>`
//
// FIXME(mikeyhew) when unsized receivers are implemented as part of unsized rvalues, add this
// fallback query: `Receiver: Unsize<Receiver[Self => U]>` to support receivers like
// `self: Wrapper<Self>`.
#[allow(dead_code)]
fn receiver_is_dispatchable<'tcx>(
    tcx: TyCtxt<'tcx>,
    method: ty::AssocItem,
    receiver_ty: Ty<'tcx>,
) -> bool {
    debug!("receiver_is_dispatchable: method = {:?}, receiver_ty = {:?}", method, receiver_ty);

    let traits = (tcx.lang_items().unsize_trait(), tcx.lang_items().dispatch_from_dyn_trait());
    let (Some(unsize_did), Some(dispatch_from_dyn_did)) = traits else {
        debug!("receiver_is_dispatchable: Missing Unsize or DispatchFromDyn traits");
        return false;
    };

    // the type `U` in the query
    // use a bogus type parameter to mimic a forall(U) query using u32::MAX for now.
    // FIXME(mikeyhew) this is a total hack. Once object_safe_for_dispatch is stabilized, we can
    // replace this with `dyn Trait`
    let unsized_self_ty: Ty<'tcx> =
        tcx.mk_ty_param(u32::MAX, Symbol::intern("RustaceansAreAwesome"));

    // `Receiver[Self => U]`
    let unsized_receiver_ty =
        receiver_for_self_ty(tcx, receiver_ty, unsized_self_ty, method.def_id);

    // create a modified param env, with `Self: Unsize<U>` and `U: Trait` added to caller bounds
    // `U: ?Sized` is already implied here
    let param_env = {
        let param_env = tcx.param_env(method.def_id);

        // Self: Unsize<U>
        let unsize_predicate =
            ty::TraitRef::new(tcx, unsize_did, [tcx.types.self_param, unsized_self_ty])
                .without_const()
                .to_predicate(tcx);

        // U: Trait<Arg1, ..., ArgN>
        let trait_predicate = {
            let trait_def_id = method.trait_container(tcx).unwrap();
            let substs = InternalSubsts::for_item(tcx, trait_def_id, |param, _| {
                if param.index == 0 { unsized_self_ty.into() } else { tcx.mk_param_from_def(param) }
            });

            ty::TraitRef::new(tcx, trait_def_id, substs).to_predicate(tcx)
        };

        let caller_bounds =
            param_env.caller_bounds().iter().chain([unsize_predicate, trait_predicate]);

        ty::ParamEnv::new(
            tcx.mk_predicates_from_iter(caller_bounds),
            param_env.reveal(),
            param_env.constness(),
        )
    };

    // Receiver: DispatchFromDyn<Receiver[Self => U]>
    let obligation = {
        let predicate =
            ty::TraitRef::new(tcx, dispatch_from_dyn_did, [receiver_ty, unsized_receiver_ty]);

        Obligation::new(tcx, ObligationCause::dummy(), param_env, predicate)
    };

    let infcx = tcx.infer_ctxt().build();
    // the receiver is dispatchable iff the obligation holds
    infcx.predicate_must_hold_modulo_regions(&obligation)
}

fn contains_illegal_self_type_reference<'tcx, T: TypeVisitable<TyCtxt<'tcx>>>(
    tcx: TyCtxt<'tcx>,
    trait_def_id: DefId,
    value: T,
) -> bool {
    // This is somewhat subtle. In general, we want to forbid
    // references to `Self` in the argument and return types,
    // since the value of `Self` is erased. However, there is one
    // exception: it is ok to reference `Self` in order to access
    // an associated type of the current trait, since we retain
    // the value of those associated types in the object type
    // itself.
    //
    // ```rust
    // trait SuperTrait {
    //     type X;
    // }
    //
    // trait Trait : SuperTrait {
    //     type Y;
    //     fn foo(&self, x: Self) // bad
    //     fn foo(&self) -> Self // bad
    //     fn foo(&self) -> Option<Self> // bad
    //     fn foo(&self) -> Self::Y // OK, desugars to next example
    //     fn foo(&self) -> <Self as Trait>::Y // OK
    //     fn foo(&self) -> Self::X // OK, desugars to next example
    //     fn foo(&self) -> <Self as SuperTrait>::X // OK
    // }
    // ```
    //
    // However, it is not as simple as allowing `Self` in a projected
    // type, because there are illegal ways to use `Self` as well:
    //
    // ```rust
    // trait Trait : SuperTrait {
    //     ...
    //     fn foo(&self) -> <Self as SomeOtherTrait>::X;
    // }
    // ```
    //
    // Here we will not have the type of `X` recorded in the
    // object type, and we cannot resolve `Self as SomeOtherTrait`
    // without knowing what `Self` is.

    struct IllegalSelfTypeVisitor<'tcx> {
        tcx: TyCtxt<'tcx>,
        trait_def_id: DefId,
        supertraits: Option<Vec<DefId>>,
    }

    impl<'tcx> TypeVisitor<TyCtxt<'tcx>> for IllegalSelfTypeVisitor<'tcx> {
        type BreakTy = ();

        fn visit_ty(&mut self, t: Ty<'tcx>) -> ControlFlow<Self::BreakTy> {
            match t.kind() {
                ty::Param(_) => {
                    if t == self.tcx.types.self_param {
                        ControlFlow::Break(())
                    } else {
                        ControlFlow::Continue(())
                    }
                }
                ty::Alias(ty::Projection, ref data)
                    if self.tcx.is_impl_trait_in_trait(data.def_id) =>
                {
                    // We'll deny these later in their own pass
                    ControlFlow::Continue(())
                }
                ty::Alias(ty::Projection, ref data) => {
                    // This is a projected type `<Foo as SomeTrait>::X`.

                    // Compute supertraits of current trait lazily.
                    if self.supertraits.is_none() {
                        let trait_ref =
                            ty::Binder::dummy(ty::TraitRef::identity(self.tcx, self.trait_def_id));
                        self.supertraits = Some(
                            traits::supertraits(self.tcx, trait_ref).map(|t| t.def_id()).collect(),
                        );
                    }

                    // Determine whether the trait reference `Foo as
                    // SomeTrait` is in fact a supertrait of the
                    // current trait. In that case, this type is
                    // legal, because the type `X` will be specified
                    // in the object type. Note that we can just use
                    // direct equality here because all of these types
                    // are part of the formal parameter listing, and
                    // hence there should be no inference variables.
                    let is_supertrait_of_current_trait = self
                        .supertraits
                        .as_ref()
                        .unwrap()
                        .contains(&data.trait_ref(self.tcx).def_id);

                    if is_supertrait_of_current_trait {
                        ControlFlow::Continue(()) // do not walk contained types, do not report error, do collect $200
                    } else {
                        t.super_visit_with(self) // DO walk contained types, POSSIBLY reporting an error
                    }
                }
                _ => t.super_visit_with(self), // walk contained types, if any
            }
        }

        fn visit_const(&mut self, ct: ty::Const<'tcx>) -> ControlFlow<Self::BreakTy> {
            // Constants can only influence object safety if they are generic and reference `Self`.
            // This is only possible for unevaluated constants, so we walk these here.
            self.tcx.expand_abstract_consts(ct).super_visit_with(self)
        }
    }

    value
        .visit_with(&mut IllegalSelfTypeVisitor { tcx, trait_def_id, supertraits: None })
        .is_break()
}

pub fn contains_illegal_impl_trait_in_trait<'tcx>(
    tcx: TyCtxt<'tcx>,
    fn_def_id: DefId,
    ty: ty::Binder<'tcx, Ty<'tcx>>,
) -> Option<MethodViolationCode> {
    // This would be caught below, but rendering the error as a separate
    // `async-specific` message is better.
    if tcx.asyncness(fn_def_id).is_async() {
        return Some(MethodViolationCode::AsyncFn);
    }

    // FIXME(RPITIT): Perhaps we should use a visitor here?
    ty.skip_binder().walk().find_map(|arg| {
        if let ty::GenericArgKind::Type(ty) = arg.unpack()
            && let ty::Alias(ty::Projection, proj) = ty.kind()
            && tcx.is_impl_trait_in_trait(proj.def_id)
        {
            Some(MethodViolationCode::ReferencesImplTraitInTrait(tcx.def_span(proj.def_id)))
        } else {
            None
        }
    })
}

pub fn provide(providers: &mut Providers) {
    *providers = Providers { object_safety_violations, check_is_object_safe, ..*providers };
}<|MERGE_RESOLUTION|>--- conflicted
+++ resolved
@@ -310,11 +310,7 @@
 
         ty::PredicateKind::AliasRelate(..) => bug!("`AliasRelate` not allowed as assumption"),
 
-<<<<<<< HEAD
-        ty::PredicateKind::Clause(ty::Clause::WellFormed(..))
-=======
         ty::PredicateKind::Clause(ty::ClauseKind::WellFormed(..))
->>>>>>> 0faea772
         | ty::PredicateKind::ObjectSafe(..)
         | ty::PredicateKind::Clause(ty::ClauseKind::TypeOutlives(..))
         | ty::PredicateKind::Clause(ty::ClauseKind::RegionOutlives(..))
@@ -322,11 +318,7 @@
         | ty::PredicateKind::Subtype(..)
         | ty::PredicateKind::Coerce(..)
         // FIXME(generic_const_exprs): this can mention `Self`
-<<<<<<< HEAD
-        | ty::PredicateKind::Clause(ty::Clause::ConstEvaluatable(..))
-=======
         | ty::PredicateKind::Clause(ty::ClauseKind::ConstEvaluatable(..))
->>>>>>> 0faea772
         | ty::PredicateKind::ConstEquate(..)
         | ty::PredicateKind::Ambiguous
         | ty::PredicateKind::TypeWellFormedFromEnv(..) => None,
@@ -368,21 +360,12 @@
         | ty::PredicateKind::Clause(ty::ClauseKind::ConstArgHasType(..))
         | ty::PredicateKind::Subtype(..)
         | ty::PredicateKind::Coerce(..)
-<<<<<<< HEAD
-        | ty::PredicateKind::Clause(ty::Clause::RegionOutlives(..))
-        | ty::PredicateKind::Clause(ty::Clause::WellFormed(..))
-        | ty::PredicateKind::ObjectSafe(..)
-        | ty::PredicateKind::ClosureKind(..)
-        | ty::PredicateKind::Clause(ty::Clause::TypeOutlives(..))
-        | ty::PredicateKind::Clause(ty::Clause::ConstEvaluatable(..))
-=======
         | ty::PredicateKind::Clause(ty::ClauseKind::RegionOutlives(..))
         | ty::PredicateKind::Clause(ty::ClauseKind::WellFormed(..))
         | ty::PredicateKind::ObjectSafe(..)
         | ty::PredicateKind::ClosureKind(..)
         | ty::PredicateKind::Clause(ty::ClauseKind::TypeOutlives(..))
         | ty::PredicateKind::Clause(ty::ClauseKind::ConstEvaluatable(..))
->>>>>>> 0faea772
         | ty::PredicateKind::ConstEquate(..)
         | ty::PredicateKind::AliasRelate(..)
         | ty::PredicateKind::Ambiguous
