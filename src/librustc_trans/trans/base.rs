// Copyright 2012-2014 The Rust Project Developers. See the COPYRIGHT
// file at the top-level directory of this distribution and at
// http://rust-lang.org/COPYRIGHT.
//
// Licensed under the Apache License, Version 2.0 <LICENSE-APACHE or
// http://www.apache.org/licenses/LICENSE-2.0> or the MIT license
// <LICENSE-MIT or http://opensource.org/licenses/MIT>, at your
// option. This file may not be copied, modified, or distributed
// except according to those terms.

// trans.rs: Translate the completed AST to the LLVM IR.
//
// Some functions here, such as trans_block and trans_expr, return a value --
// the result of the translation to LLVM -- while others, such as trans_fn,
// trans_impl, and trans_item, are called only for the side effect of adding a
// particular definition to the LLVM IR output we're producing.
//
// Hopefully useful general knowledge about trans:
//
//   * There's no way to find out the Ty type of a ValueRef.  Doing so
//     would be "trying to get the eggs out of an omelette" (credit:
//     pcwalton).  You can, instead, find out its TypeRef by calling val_ty,
//     but one TypeRef corresponds to many `Ty`s; for instance, tup(int, int,
//     int) and rec(x=int, y=int, z=int) will have the same TypeRef.

#![allow(non_camel_case_types)]

pub use self::ValueOrigin::*;
pub use self::scalar_type::*;

use super::CrateTranslation;
use super::ModuleTranslation;

use back::link::{mangle_exported_name};
use back::{link, abi};
use lint;
use llvm::{BasicBlockRef, Linkage, ValueRef, Vector, get_param};
use llvm;
use metadata::{csearch, encoder, loader};
use middle::astencode;
use middle::cfg;
use middle::lang_items::{LangItem, ExchangeMallocFnLangItem, StartFnLangItem};
use middle::subst;
use middle::weak_lang_items;
use middle::subst::{Subst, Substs};
use middle::ty::{self, Ty, UnboxedClosureTyper};
use session::config::{self, NoDebugInfo, FullDebugInfo};
use session::Session;
use trans::_match;
use trans::adt;
use trans::build::*;
use trans::builder::{Builder, noname};
use trans::callee;
use trans::cleanup::CleanupMethods;
use trans::cleanup;
use trans::closure;
use trans::common::{Block, C_bool, C_bytes_in_context, C_i32, C_integral};
use trans::common::{C_null, C_struct_in_context, C_u64, C_u8, C_undef};
use trans::common::{CrateContext, ExternMap, FunctionContext};
use trans::common::{NodeInfo, Result};
use trans::common::{node_id_type, return_type_is_void};
use trans::common::{tydesc_info, type_is_immediate};
use trans::common::{type_is_zero_size, val_ty};
use trans::common;
use trans::consts;
use trans::context::SharedCrateContext;
use trans::controlflow;
use trans::datum;
use trans::debuginfo;
use trans::expr;
use trans::foreign;
use trans::glue;
use trans::inline;
use trans::intrinsic;
use trans::machine;
use trans::machine::{llsize_of, llsize_of_real};
use trans::meth;
use trans::monomorphize;
use trans::tvec;
use trans::type_::Type;
use trans::type_of;
use trans::type_of::*;
use trans::value::Value;
use util::common::indenter;
use util::ppaux::{Repr, ty_to_string};
use util::sha2::Sha256;
use util::nodemap::NodeMap;

use arena::TypedArena;
use libc::{c_uint, uint64_t};
use std::ffi::{self, CString};
use std::cell::{Cell, RefCell};
use std::collections::HashSet;
use std::mem;
use std::rc::Rc;
use std::str;
use std::{i8, i16, i32, i64};
use syntax::abi::{Rust, RustCall, RustIntrinsic, Abi};
use syntax::ast_util::local_def;
use syntax::attr::AttrMetaMethods;
use syntax::attr;
use syntax::codemap::Span;
use syntax::parse::token::InternedString;
use syntax::visit::Visitor;
use syntax::visit;
use syntax::{ast, ast_util, ast_map};

thread_local! {
    static TASK_LOCAL_INSN_KEY: RefCell<Option<Vec<&'static str>>> = {
        RefCell::new(None)
    }
}

pub fn with_insn_ctxt<F>(blk: F) where
    F: FnOnce(&[&'static str]),
{
    TASK_LOCAL_INSN_KEY.with(move |slot| {
        slot.borrow().as_ref().map(move |s| blk(s.as_slice()));
    })
}

pub fn init_insn_ctxt() {
    TASK_LOCAL_INSN_KEY.with(|slot| {
        *slot.borrow_mut() = Some(Vec::new());
    });
}

pub struct _InsnCtxt {
    _cannot_construct_outside_of_this_module: ()
}

#[unsafe_destructor]
impl Drop for _InsnCtxt {
    fn drop(&mut self) {
        TASK_LOCAL_INSN_KEY.with(|slot| {
            match slot.borrow_mut().as_mut() {
                Some(ctx) => { ctx.pop(); }
                None => {}
            }
        })
    }
}

pub fn push_ctxt(s: &'static str) -> _InsnCtxt {
    debug!("new InsnCtxt: {}", s);
    TASK_LOCAL_INSN_KEY.with(|slot| {
        match slot.borrow_mut().as_mut() {
            Some(ctx) => ctx.push(s),
            None => {}
        }
    });
    _InsnCtxt { _cannot_construct_outside_of_this_module: () }
}

pub struct StatRecorder<'a, 'tcx: 'a> {
    ccx: &'a CrateContext<'a, 'tcx>,
    name: Option<String>,
    istart: uint,
}

impl<'a, 'tcx> StatRecorder<'a, 'tcx> {
    pub fn new(ccx: &'a CrateContext<'a, 'tcx>, name: String)
               -> StatRecorder<'a, 'tcx> {
        let istart = ccx.stats().n_llvm_insns.get();
        StatRecorder {
            ccx: ccx,
            name: Some(name),
            istart: istart,
        }
    }
}

#[unsafe_destructor]
impl<'a, 'tcx> Drop for StatRecorder<'a, 'tcx> {
    fn drop(&mut self) {
        if self.ccx.sess().trans_stats() {
            let iend = self.ccx.stats().n_llvm_insns.get();
            self.ccx.stats().fn_stats.borrow_mut().push((self.name.take().unwrap(),
                                                       iend - self.istart));
            self.ccx.stats().n_fns.set(self.ccx.stats().n_fns.get() + 1);
            // Reset LLVM insn count to avoid compound costs.
            self.ccx.stats().n_llvm_insns.set(self.istart);
        }
    }
}

// only use this for foreign function ABIs and glue, use `decl_rust_fn` for Rust functions
pub fn decl_fn(ccx: &CrateContext, name: &str, cc: llvm::CallConv,
               ty: Type, output: ty::FnOutput) -> ValueRef {

    let buf = CString::from_slice(name.as_bytes());
    let llfn: ValueRef = unsafe {
        llvm::LLVMGetOrInsertFunction(ccx.llmod(), buf.as_ptr(), ty.to_ref())
    };

    // diverging functions may unwind, but can never return normally
    if output == ty::FnDiverging {
        llvm::SetFunctionAttribute(llfn, llvm::NoReturnAttribute);
    }

    if ccx.tcx().sess.opts.cg.no_redzone
        .unwrap_or(ccx.tcx().sess.target.target.options.disable_redzone) {
        llvm::SetFunctionAttribute(llfn, llvm::NoRedZoneAttribute)
    }

    llvm::SetFunctionCallConv(llfn, cc);
    // Function addresses in Rust are never significant, allowing functions to be merged.
    llvm::SetUnnamedAddr(llfn, true);

    if ccx.is_split_stack_supported() && !ccx.sess().opts.cg.no_stack_check {
        set_split_stack(llfn);
    }

    llfn
}

// only use this for foreign function ABIs and glue, use `decl_rust_fn` for Rust functions
pub fn decl_cdecl_fn(ccx: &CrateContext,
                     name: &str,
                     ty: Type,
                     output: Ty) -> ValueRef {
    decl_fn(ccx, name, llvm::CCallConv, ty, ty::FnConverging(output))
}

// only use this for foreign function ABIs and glue, use `get_extern_rust_fn` for Rust functions
pub fn get_extern_fn(ccx: &CrateContext,
                     externs: &mut ExternMap,
                     name: &str,
                     cc: llvm::CallConv,
                     ty: Type,
                     output: Ty)
                     -> ValueRef {
    match externs.get(name) {
        Some(n) => return *n,
        None => {}
    }
    let f = decl_fn(ccx, name, cc, ty, ty::FnConverging(output));
    externs.insert(name.to_string(), f);
    f
}

fn get_extern_rust_fn<'a, 'tcx>(ccx: &CrateContext<'a, 'tcx>, fn_ty: Ty<'tcx>,
                                name: &str, did: ast::DefId) -> ValueRef {
    match ccx.externs().borrow().get(name) {
        Some(n) => return *n,
        None => ()
    }

    let f = decl_rust_fn(ccx, fn_ty, name);

    csearch::get_item_attrs(&ccx.sess().cstore, did, |attrs| {
        set_llvm_fn_attrs(ccx, attrs.index(&FullRange), f)
    });

    ccx.externs().borrow_mut().insert(name.to_string(), f);
    f
}

pub fn self_type_for_unboxed_closure<'a, 'tcx>(ccx: &CrateContext<'a, 'tcx>,
                                               closure_id: ast::DefId,
                                               fn_ty: Ty<'tcx>)
                                               -> Ty<'tcx>
{
    let unboxed_closure_kind = ccx.tcx().unboxed_closure_kind(closure_id);
    match unboxed_closure_kind {
        ty::FnUnboxedClosureKind => {
            ty::mk_imm_rptr(ccx.tcx(), ccx.tcx().mk_region(ty::ReStatic), fn_ty)
        }
        ty::FnMutUnboxedClosureKind => {
            ty::mk_mut_rptr(ccx.tcx(), ccx.tcx().mk_region(ty::ReStatic), fn_ty)
        }
        ty::FnOnceUnboxedClosureKind => fn_ty
    }
}

pub fn kind_for_unboxed_closure(ccx: &CrateContext, closure_id: ast::DefId)
                                -> ty::UnboxedClosureKind {
    let unboxed_closures = ccx.tcx().unboxed_closures.borrow();
    (*unboxed_closures)[closure_id].kind
}

pub fn decl_rust_fn<'a, 'tcx>(ccx: &CrateContext<'a, 'tcx>,
                              fn_ty: Ty<'tcx>, name: &str) -> ValueRef {
    let fn_ty = monomorphize::normalize_associated_type(ccx.tcx(), &fn_ty);

    let function_type; // placeholder so that the memory ownership works out ok

    let (sig, abi, env) = match fn_ty.sty {
        ty::ty_bare_fn(_, ref f) => {
            (&f.sig, f.abi, None)
        }
        ty::ty_unboxed_closure(closure_did, _, substs) => {
            let typer = common::NormalizingUnboxedClosureTyper::new(ccx.tcx());
            function_type = typer.unboxed_closure_type(closure_did, substs);
            let self_type = self_type_for_unboxed_closure(ccx, closure_did, fn_ty);
            let llenvironment_type = type_of_explicit_arg(ccx, self_type);
            debug!("decl_rust_fn: function_type={} self_type={}",
                   function_type.repr(ccx.tcx()),
                   self_type.repr(ccx.tcx()));
            (&function_type.sig, RustCall, Some(llenvironment_type))
        }
        _ => panic!("expected closure or fn")
    };

<<<<<<< HEAD
    let llfty = type_of_rust_fn(ccx, env, inputs.index(&FullRange), output, abi);
    debug!("decl_rust_fn(input count={},type={})",
           inputs.len(),
=======
    let sig = ty::erase_late_bound_regions(ccx.tcx(), sig);
    let sig = ty::Binder(sig);

    let llfty = type_of_rust_fn(ccx, env, &sig, abi);

    debug!("decl_rust_fn(sig={}, type={})",
           sig.repr(ccx.tcx()),
>>>>>>> 2486d93e
           ccx.tn().type_to_string(llfty));

    let llfn = decl_fn(ccx, name, llvm::CCallConv, llfty, sig.0.output /* (1) */);
    let attrs = get_fn_llvm_attributes(ccx, fn_ty);
    attrs.apply_llfn(llfn);

    // (1) it's ok to directly access sig.0.output because we erased all late-bound-regions above

    llfn
}

pub fn decl_internal_rust_fn<'a, 'tcx>(ccx: &CrateContext<'a, 'tcx>,
                                       fn_ty: Ty<'tcx>, name: &str) -> ValueRef {
    let llfn = decl_rust_fn(ccx, fn_ty, name);
    llvm::SetLinkage(llfn, llvm::InternalLinkage);
    llfn
}

pub fn get_extern_const<'a, 'tcx>(ccx: &CrateContext<'a, 'tcx>, did: ast::DefId,
                                  t: Ty<'tcx>) -> ValueRef {
    let name = csearch::get_symbol(&ccx.sess().cstore, did);
    let ty = type_of(ccx, t);
    match ccx.externs().borrow_mut().get(&name) {
        Some(n) => return *n,
        None => ()
    }
    unsafe {
        let buf = CString::from_slice(name.as_bytes());
        let c = llvm::LLVMAddGlobal(ccx.llmod(), ty.to_ref(), buf.as_ptr());
        // Thread-local statics in some other crate need to *always* be linked
        // against in a thread-local fashion, so we need to be sure to apply the
        // thread-local attribute locally if it was present remotely. If we
        // don't do this then linker errors can be generated where the linker
        // complains that one object files has a thread local version of the
        // symbol and another one doesn't.
        ty::each_attr(ccx.tcx(), did, |attr| {
            if attr.check_name("thread_local") {
                llvm::set_thread_local(c, true);
            }
            true
        });
        ccx.externs().borrow_mut().insert(name.to_string(), c);
        return c;
    }
}

// Returns a pointer to the body for the box. The box may be an opaque
// box. The result will be casted to the type of body_t, if it is statically
// known.
pub fn at_box_body<'blk, 'tcx>(bcx: Block<'blk, 'tcx>,
                               body_t: Ty<'tcx>, boxptr: ValueRef) -> ValueRef {
    let _icx = push_ctxt("at_box_body");
    let ccx = bcx.ccx();
    let ty = Type::at_box(ccx, type_of(ccx, body_t));
    let boxptr = PointerCast(bcx, boxptr, ty.ptr_to());
    GEPi(bcx, boxptr, &[0u, abi::BOX_FIELD_BODY])
}

fn require_alloc_fn<'blk, 'tcx>(bcx: Block<'blk, 'tcx>,
                                info_ty: Ty<'tcx>, it: LangItem) -> ast::DefId {
    match bcx.tcx().lang_items.require(it) {
        Ok(id) => id,
        Err(s) => {
            bcx.sess().fatal(format!("allocation of `{}` {}",
                                     bcx.ty_to_string(info_ty),
                                     s).index(&FullRange));
        }
    }
}

// The following malloc_raw_dyn* functions allocate a box to contain
// a given type, but with a potentially dynamic size.

pub fn malloc_raw_dyn<'blk, 'tcx>(bcx: Block<'blk, 'tcx>,
                                  llty_ptr: Type,
                                  info_ty: Ty<'tcx>,
                                  size: ValueRef,
                                  align: ValueRef)
                                  -> Result<'blk, 'tcx> {
    let _icx = push_ctxt("malloc_raw_exchange");

    // Allocate space:
    let r = callee::trans_lang_call(bcx,
        require_alloc_fn(bcx, info_ty, ExchangeMallocFnLangItem),
        &[size, align],
        None);

    Result::new(r.bcx, PointerCast(r.bcx, r.val, llty_ptr))
}

// Type descriptor and type glue stuff

pub fn get_tydesc<'a, 'tcx>(ccx: &CrateContext<'a, 'tcx>,
                            t: Ty<'tcx>) -> Rc<tydesc_info<'tcx>> {
    match ccx.tydescs().borrow().get(&t) {
        Some(inf) => return inf.clone(),
        _ => { }
    }

    ccx.stats().n_static_tydescs.set(ccx.stats().n_static_tydescs.get() + 1u);
    let inf = Rc::new(glue::declare_tydesc(ccx, t));

    ccx.tydescs().borrow_mut().insert(t, inf.clone());
    inf
}

#[allow(dead_code)] // useful
pub fn set_optimize_for_size(f: ValueRef) {
    llvm::SetFunctionAttribute(f, llvm::OptimizeForSizeAttribute)
}

pub fn set_no_inline(f: ValueRef) {
    llvm::SetFunctionAttribute(f, llvm::NoInlineAttribute)
}

#[allow(dead_code)] // useful
pub fn set_no_unwind(f: ValueRef) {
    llvm::SetFunctionAttribute(f, llvm::NoUnwindAttribute)
}

// Tell LLVM to emit the information necessary to unwind the stack for the
// function f.
pub fn set_uwtable(f: ValueRef) {
    llvm::SetFunctionAttribute(f, llvm::UWTableAttribute)
}

pub fn set_inline_hint(f: ValueRef) {
    llvm::SetFunctionAttribute(f, llvm::InlineHintAttribute)
}

pub fn set_llvm_fn_attrs(ccx: &CrateContext, attrs: &[ast::Attribute], llfn: ValueRef) {
    use syntax::attr::*;
    // Set the inline hint if there is one
    match find_inline_attr(attrs) {
        InlineHint   => set_inline_hint(llfn),
        InlineAlways => set_always_inline(llfn),
        InlineNever  => set_no_inline(llfn),
        InlineNone   => { /* fallthrough */ }
    }

    for attr in attrs.iter() {
        let mut used = true;
        match attr.name().get() {
            "no_stack_check" => unset_split_stack(llfn),
            "no_split_stack" => {
                unset_split_stack(llfn);
                ccx.sess().span_warn(attr.span,
                                     "no_split_stack is a deprecated synonym for no_stack_check");
            }
            "cold" => unsafe {
                llvm::LLVMAddFunctionAttribute(llfn,
                                               llvm::FunctionIndex as c_uint,
                                               llvm::ColdAttribute as uint64_t)
            },
            _ => used = false,
        }
        if used {
            attr::mark_used(attr);
        }
    }
}

pub fn set_always_inline(f: ValueRef) {
    llvm::SetFunctionAttribute(f, llvm::AlwaysInlineAttribute)
}

pub fn set_split_stack(f: ValueRef) {
    unsafe {
        llvm::LLVMAddFunctionAttrString(f, llvm::FunctionIndex as c_uint,
                                        "split-stack\0".as_ptr() as *const _);
    }
}

pub fn unset_split_stack(f: ValueRef) {
    unsafe {
        llvm::LLVMRemoveFunctionAttrString(f, llvm::FunctionIndex as c_uint,
                                           "split-stack\0".as_ptr() as *const _);
    }
}

// Double-check that we never ask LLVM to declare the same symbol twice. It
// silently mangles such symbols, breaking our linkage model.
pub fn note_unique_llvm_symbol(ccx: &CrateContext, sym: String) {
    if ccx.all_llvm_symbols().borrow().contains(&sym) {
        ccx.sess().bug(format!("duplicate LLVM symbol: {}", sym).index(&FullRange));
    }
    ccx.all_llvm_symbols().borrow_mut().insert(sym);
}


pub fn get_res_dtor<'a, 'tcx>(ccx: &CrateContext<'a, 'tcx>,
                              did: ast::DefId,
                              t: Ty<'tcx>,
                              parent_id: ast::DefId,
                              substs: &subst::Substs<'tcx>)
                              -> ValueRef {
    let _icx = push_ctxt("trans_res_dtor");
    let did = inline::maybe_instantiate_inline(ccx, did);

    if !substs.types.is_empty() {
        assert_eq!(did.krate, ast::LOCAL_CRATE);

        // Since we're in trans we don't care for any region parameters
        let substs = subst::Substs::erased(substs.types.clone());

        let (val, _, _) = monomorphize::monomorphic_fn(ccx, did, &substs, None);

        val
    } else if did.krate == ast::LOCAL_CRATE {
        get_item_val(ccx, did.node)
    } else {
        let tcx = ccx.tcx();
        let name = csearch::get_symbol(&ccx.sess().cstore, did);
        let class_ty = ty::lookup_item_type(tcx, parent_id).ty.subst(tcx, substs);
        let llty = type_of_dtor(ccx, class_ty);
        let dtor_ty = ty::mk_ctor_fn(ccx.tcx(),
                                     did,
                                     &[glue::get_drop_glue_type(ccx, t)],
                                     ty::mk_nil(ccx.tcx()));
        get_extern_fn(ccx,
                      &mut *ccx.externs().borrow_mut(),
                      name.index(&FullRange),
                      llvm::CCallConv,
                      llty,
                      dtor_ty)
    }
}

// Structural comparison: a rather involved form of glue.
pub fn maybe_name_value(cx: &CrateContext, v: ValueRef, s: &str) {
    if cx.sess().opts.cg.save_temps {
        let buf = CString::from_slice(s.as_bytes());
        unsafe { llvm::LLVMSetValueName(v, buf.as_ptr()) }
    }
}


// Used only for creating scalar comparison glue.
#[derive(Copy)]
pub enum scalar_type { nil_type, signed_int, unsigned_int, floating_point, }

pub fn compare_scalar_types<'blk, 'tcx>(cx: Block<'blk, 'tcx>,
                                        lhs: ValueRef,
                                        rhs: ValueRef,
                                        t: Ty<'tcx>,
                                        op: ast::BinOp)
                                        -> Result<'blk, 'tcx> {
    let f = |&: a| Result::new(cx, compare_scalar_values(cx, lhs, rhs, a, op));

    match t.sty {
        ty::ty_tup(ref tys) if tys.is_empty() => f(nil_type),
        ty::ty_bool | ty::ty_uint(_) | ty::ty_char => f(unsigned_int),
        ty::ty_ptr(mt) if common::type_is_sized(cx.tcx(), mt.ty) => f(unsigned_int),
        ty::ty_int(_) => f(signed_int),
        ty::ty_float(_) => f(floating_point),
            // Should never get here, because t is scalar.
        _ => cx.sess().bug("non-scalar type passed to compare_scalar_types")
    }
}


// A helper function to do the actual comparison of scalar values.
pub fn compare_scalar_values<'blk, 'tcx>(cx: Block<'blk, 'tcx>,
                                         lhs: ValueRef,
                                         rhs: ValueRef,
                                         nt: scalar_type,
                                         op: ast::BinOp)
                                         -> ValueRef {
    let _icx = push_ctxt("compare_scalar_values");
    fn die(cx: Block) -> ! {
        cx.sess().bug("compare_scalar_values: must be a comparison operator");
    }
    match nt {
      nil_type => {
        // We don't need to do actual comparisons for nil.
        // () == () holds but () < () does not.
        match op {
          ast::BiEq | ast::BiLe | ast::BiGe => return C_bool(cx.ccx(), true),
          ast::BiNe | ast::BiLt | ast::BiGt => return C_bool(cx.ccx(), false),
          // refinements would be nice
          _ => die(cx)
        }
      }
      floating_point => {
        let cmp = match op {
          ast::BiEq => llvm::RealOEQ,
          ast::BiNe => llvm::RealUNE,
          ast::BiLt => llvm::RealOLT,
          ast::BiLe => llvm::RealOLE,
          ast::BiGt => llvm::RealOGT,
          ast::BiGe => llvm::RealOGE,
          _ => die(cx)
        };
        return FCmp(cx, cmp, lhs, rhs);
      }
      signed_int => {
        let cmp = match op {
          ast::BiEq => llvm::IntEQ,
          ast::BiNe => llvm::IntNE,
          ast::BiLt => llvm::IntSLT,
          ast::BiLe => llvm::IntSLE,
          ast::BiGt => llvm::IntSGT,
          ast::BiGe => llvm::IntSGE,
          _ => die(cx)
        };
        return ICmp(cx, cmp, lhs, rhs);
      }
      unsigned_int => {
        let cmp = match op {
          ast::BiEq => llvm::IntEQ,
          ast::BiNe => llvm::IntNE,
          ast::BiLt => llvm::IntULT,
          ast::BiLe => llvm::IntULE,
          ast::BiGt => llvm::IntUGT,
          ast::BiGe => llvm::IntUGE,
          _ => die(cx)
        };
        return ICmp(cx, cmp, lhs, rhs);
      }
    }
}

pub fn compare_simd_types<'blk, 'tcx>(
                    cx: Block<'blk, 'tcx>,
                    lhs: ValueRef,
                    rhs: ValueRef,
                    t: Ty<'tcx>,
                    size: uint,
                    op: ast::BinOp)
                    -> ValueRef {
    match t.sty {
        ty::ty_float(_) => {
            // The comparison operators for floating point vectors are challenging.
            // LLVM outputs a `< size x i1 >`, but if we perform a sign extension
            // then bitcast to a floating point vector, the result will be `-NaN`
            // for each truth value. Because of this they are unsupported.
            cx.sess().bug("compare_simd_types: comparison operators \
                           not supported for floating point SIMD types")
        },
        ty::ty_uint(_) | ty::ty_int(_) => {
            let cmp = match op {
                ast::BiEq => llvm::IntEQ,
                ast::BiNe => llvm::IntNE,
                ast::BiLt => llvm::IntSLT,
                ast::BiLe => llvm::IntSLE,
                ast::BiGt => llvm::IntSGT,
                ast::BiGe => llvm::IntSGE,
                _ => cx.sess().bug("compare_simd_types: must be a comparison operator"),
            };
            let return_ty = Type::vector(&type_of(cx.ccx(), t), size as u64);
            // LLVM outputs an `< size x i1 >`, so we need to perform a sign extension
            // to get the correctly sized type. This will compile to a single instruction
            // once the IR is converted to assembly if the SIMD instruction is supported
            // by the target architecture.
            SExt(cx, ICmp(cx, cmp, lhs, rhs), return_ty)
        },
        _ => cx.sess().bug("compare_simd_types: invalid SIMD type"),
    }
}

// Iterates through the elements of a structural type.
pub fn iter_structural_ty<'blk, 'tcx, F>(cx: Block<'blk, 'tcx>,
                                         av: ValueRef,
                                         t: Ty<'tcx>,
                                         mut f: F)
                                         -> Block<'blk, 'tcx> where
    F: FnMut(Block<'blk, 'tcx>, ValueRef, Ty<'tcx>) -> Block<'blk, 'tcx>,
{
    let _icx = push_ctxt("iter_structural_ty");

    fn iter_variant<'blk, 'tcx, F>(cx: Block<'blk, 'tcx>,
                                   repr: &adt::Repr<'tcx>,
                                   av: ValueRef,
                                   variant: &ty::VariantInfo<'tcx>,
                                   substs: &subst::Substs<'tcx>,
                                   f: &mut F)
                                   -> Block<'blk, 'tcx> where
        F: FnMut(Block<'blk, 'tcx>, ValueRef, Ty<'tcx>) -> Block<'blk, 'tcx>,
    {
        let _icx = push_ctxt("iter_variant");
        let tcx = cx.tcx();
        let mut cx = cx;

        for (i, &arg) in variant.args.iter().enumerate() {
            cx = (*f)(cx,
                   adt::trans_field_ptr(cx, repr, av, variant.disr_val, i),
                   arg.subst(tcx, substs));
        }
        return cx;
    }

    let (data_ptr, info) = if common::type_is_sized(cx.tcx(), t) {
        (av, None)
    } else {
        let data = GEPi(cx, av, &[0, abi::FAT_PTR_ADDR]);
        let info = GEPi(cx, av, &[0, abi::FAT_PTR_EXTRA]);
        (Load(cx, data), Some(Load(cx, info)))
    };

    let mut cx = cx;
    match t.sty {
      ty::ty_struct(..) => {
          let repr = adt::represent_type(cx.ccx(), t);
          expr::with_field_tys(cx.tcx(), t, None, |discr, field_tys| {
              for (i, field_ty) in field_tys.iter().enumerate() {
                  let field_ty = field_ty.mt.ty;
                  let llfld_a = adt::trans_field_ptr(cx, &*repr, data_ptr, discr, i);

                  let val = if common::type_is_sized(cx.tcx(), field_ty) {
                      llfld_a
                  } else {
                      let boxed_ty = ty::mk_open(cx.tcx(), field_ty);
                      let scratch = datum::rvalue_scratch_datum(cx, boxed_ty, "__fat_ptr_iter");
                      Store(cx, llfld_a, GEPi(cx, scratch.val, &[0, abi::FAT_PTR_ADDR]));
                      Store(cx, info.unwrap(), GEPi(cx, scratch.val, &[0, abi::FAT_PTR_EXTRA]));
                      scratch.val
                  };
                  cx = f(cx, val, field_ty);
              }
          })
      }
      ty::ty_unboxed_closure(def_id, _, substs) => {
          let repr = adt::represent_type(cx.ccx(), t);
          let typer = common::NormalizingUnboxedClosureTyper::new(cx.tcx());
          let upvars = typer.unboxed_closure_upvars(def_id, substs).unwrap();
          for (i, upvar) in upvars.iter().enumerate() {
              let llupvar = adt::trans_field_ptr(cx, &*repr, data_ptr, 0, i);
              cx = f(cx, llupvar, upvar.ty);
          }
      }
      ty::ty_vec(_, Some(n)) => {
        let (base, len) = tvec::get_fixed_base_and_len(cx, data_ptr, n);
        let unit_ty = ty::sequence_element_type(cx.tcx(), t);
        cx = tvec::iter_vec_raw(cx, base, unit_ty, len, f);
      }
      ty::ty_tup(ref args) => {
          let repr = adt::represent_type(cx.ccx(), t);
          for (i, arg) in args.iter().enumerate() {
              let llfld_a = adt::trans_field_ptr(cx, &*repr, data_ptr, 0, i);
              cx = f(cx, llfld_a, *arg);
          }
      }
      ty::ty_enum(tid, substs) => {
          let fcx = cx.fcx;
          let ccx = fcx.ccx;

          let repr = adt::represent_type(ccx, t);
          let variants = ty::enum_variants(ccx.tcx(), tid);
          let n_variants = (*variants).len();

          // NB: we must hit the discriminant first so that structural
          // comparison know not to proceed when the discriminants differ.

          match adt::trans_switch(cx, &*repr, av) {
              (_match::Single, None) => {
                  cx = iter_variant(cx, &*repr, av, &*(*variants)[0],
                                    substs, &mut f);
              }
              (_match::Switch, Some(lldiscrim_a)) => {
                  cx = f(cx, lldiscrim_a, cx.tcx().types.int);
                  let unr_cx = fcx.new_temp_block("enum-iter-unr");
                  Unreachable(unr_cx);
                  let llswitch = Switch(cx, lldiscrim_a, unr_cx.llbb,
                                        n_variants);
                  let next_cx = fcx.new_temp_block("enum-iter-next");

                  for variant in (*variants).iter() {
                      let variant_cx =
                          fcx.new_temp_block(
                              format!("enum-iter-variant-{}",
                                      variant.disr_val.to_string().index(&FullRange))
                                     .index(&FullRange));
                      match adt::trans_case(cx, &*repr, variant.disr_val) {
                          _match::SingleResult(r) => {
                              AddCase(llswitch, r.val, variant_cx.llbb)
                          }
                          _ => ccx.sess().unimpl("value from adt::trans_case \
                                                  in iter_structural_ty")
                      }
                      let variant_cx =
                          iter_variant(variant_cx,
                                       &*repr,
                                       data_ptr,
                                       &**variant,
                                       substs,
                                       &mut f);
                      Br(variant_cx, next_cx.llbb);
                  }
                  cx = next_cx;
              }
              _ => ccx.sess().unimpl("value from adt::trans_switch \
                                      in iter_structural_ty")
          }
      }
      _ => {
          cx.sess().unimpl(format!("type in iter_structural_ty: {}",
                                   ty_to_string(cx.tcx(), t)).index(&FullRange))
      }
    }
    return cx;
}

pub fn cast_shift_expr_rhs(cx: Block,
                           op: ast::BinOp,
                           lhs: ValueRef,
                           rhs: ValueRef)
                           -> ValueRef {
    cast_shift_rhs(op, lhs, rhs,
                   |a,b| Trunc(cx, a, b),
                   |a,b| ZExt(cx, a, b))
}

pub fn cast_shift_const_rhs(op: ast::BinOp,
                            lhs: ValueRef, rhs: ValueRef) -> ValueRef {
    cast_shift_rhs(op, lhs, rhs,
                   |a, b| unsafe { llvm::LLVMConstTrunc(a, b.to_ref()) },
                   |a, b| unsafe { llvm::LLVMConstZExt(a, b.to_ref()) })
}

pub fn cast_shift_rhs<F, G>(op: ast::BinOp,
                            lhs: ValueRef,
                            rhs: ValueRef,
                            trunc: F,
                            zext: G)
                            -> ValueRef where
    F: FnOnce(ValueRef, Type) -> ValueRef,
    G: FnOnce(ValueRef, Type) -> ValueRef,
{
    // Shifts may have any size int on the rhs
    unsafe {
        if ast_util::is_shift_binop(op) {
            let mut rhs_llty = val_ty(rhs);
            let mut lhs_llty = val_ty(lhs);
            if rhs_llty.kind() == Vector { rhs_llty = rhs_llty.element_type() }
            if lhs_llty.kind() == Vector { lhs_llty = lhs_llty.element_type() }
            let rhs_sz = llvm::LLVMGetIntTypeWidth(rhs_llty.to_ref());
            let lhs_sz = llvm::LLVMGetIntTypeWidth(lhs_llty.to_ref());
            if lhs_sz < rhs_sz {
                trunc(rhs, lhs_llty)
            } else if lhs_sz > rhs_sz {
                // FIXME (#1877: If shifting by negative
                // values becomes not undefined then this is wrong.
                zext(rhs, lhs_llty)
            } else {
                rhs
            }
        } else {
            rhs
        }
    }
}

pub fn fail_if_zero_or_overflows<'blk, 'tcx>(
                                cx: Block<'blk, 'tcx>,
                                span: Span,
                                divrem: ast::BinOp,
                                lhs: ValueRef,
                                rhs: ValueRef,
                                rhs_t: Ty<'tcx>)
                                -> Block<'blk, 'tcx> {
    let (zero_text, overflow_text) = if divrem == ast::BiDiv {
        ("attempted to divide by zero",
         "attempted to divide with overflow")
    } else {
        ("attempted remainder with a divisor of zero",
         "attempted remainder with overflow")
    };
    let (is_zero, is_signed) = match rhs_t.sty {
        ty::ty_int(t) => {
            let zero = C_integral(Type::int_from_ty(cx.ccx(), t), 0u64, false);
            (ICmp(cx, llvm::IntEQ, rhs, zero), true)
        }
        ty::ty_uint(t) => {
            let zero = C_integral(Type::uint_from_ty(cx.ccx(), t), 0u64, false);
            (ICmp(cx, llvm::IntEQ, rhs, zero), false)
        }
        _ => {
            cx.sess().bug(format!("fail-if-zero on unexpected type: {}",
                                  ty_to_string(cx.tcx(), rhs_t)).index(&FullRange));
        }
    };
    let bcx = with_cond(cx, is_zero, |bcx| {
        controlflow::trans_fail(bcx, span, InternedString::new(zero_text))
    });

    // To quote LLVM's documentation for the sdiv instruction:
    //
    //      Division by zero leads to undefined behavior. Overflow also leads
    //      to undefined behavior; this is a rare case, but can occur, for
    //      example, by doing a 32-bit division of -2147483648 by -1.
    //
    // In order to avoid undefined behavior, we perform runtime checks for
    // signed division/remainder which would trigger overflow. For unsigned
    // integers, no action beyond checking for zero need be taken.
    if is_signed {
        let (llty, min) = match rhs_t.sty {
            ty::ty_int(t) => {
                let llty = Type::int_from_ty(cx.ccx(), t);
                let min = match t {
                    ast::TyIs if llty == Type::i32(cx.ccx()) => i32::MIN as u64,
                    ast::TyIs => i64::MIN as u64,
                    ast::TyI8 => i8::MIN as u64,
                    ast::TyI16 => i16::MIN as u64,
                    ast::TyI32 => i32::MIN as u64,
                    ast::TyI64 => i64::MIN as u64,
                };
                (llty, min)
            }
            _ => unreachable!(),
        };
        let minus_one = ICmp(bcx, llvm::IntEQ, rhs,
                             C_integral(llty, -1, false));
        with_cond(bcx, minus_one, |bcx| {
            let is_min = ICmp(bcx, llvm::IntEQ, lhs,
                              C_integral(llty, min, true));
            with_cond(bcx, is_min, |bcx| {
                controlflow::trans_fail(bcx, span,
                                        InternedString::new(overflow_text))
            })
        })
    } else {
        bcx
    }
}

pub fn trans_external_path<'a, 'tcx>(ccx: &CrateContext<'a, 'tcx>,
                                     did: ast::DefId, t: Ty<'tcx>) -> ValueRef {
    let name = csearch::get_symbol(&ccx.sess().cstore, did);
    match t.sty {
        ty::ty_bare_fn(_, ref fn_ty) => {
            match ccx.sess().target.target.adjust_abi(fn_ty.abi) {
                Rust | RustCall => {
                    get_extern_rust_fn(ccx, t, name.index(&FullRange), did)
                }
                RustIntrinsic => {
                    ccx.sess().bug("unexpected intrinsic in trans_external_path")
                }
                _ => {
                    foreign::register_foreign_item_fn(ccx, fn_ty.abi, t,
                                                      name.index(&FullRange))
                }
            }
        }
        _ => {
            get_extern_const(ccx, did, t)
        }
    }
}

pub fn invoke<'blk, 'tcx>(bcx: Block<'blk, 'tcx>,
                          llfn: ValueRef,
                          llargs: &[ValueRef],
                          fn_ty: Ty<'tcx>,
                          call_info: Option<NodeInfo>)
                          -> (ValueRef, Block<'blk, 'tcx>) {
    let _icx = push_ctxt("invoke_");
    if bcx.unreachable.get() {
        return (C_null(Type::i8(bcx.ccx())), bcx);
    }

    let attributes = get_fn_llvm_attributes(bcx.ccx(), fn_ty);

    match bcx.opt_node_id {
        None => {
            debug!("invoke at ???");
        }
        Some(id) => {
            debug!("invoke at {}", bcx.tcx().map.node_to_string(id));
        }
    }

    if need_invoke(bcx) {
        debug!("invoking {} at {:?}", bcx.val_to_string(llfn), bcx.llbb);
        for &llarg in llargs.iter() {
            debug!("arg: {}", bcx.val_to_string(llarg));
        }
        let normal_bcx = bcx.fcx.new_temp_block("normal-return");
        let landing_pad = bcx.fcx.get_landing_pad();

        match call_info {
            Some(info) => debuginfo::set_source_location(bcx.fcx, info.id, info.span),
            None => debuginfo::clear_source_location(bcx.fcx)
        };

        let llresult = Invoke(bcx,
                              llfn,
                              llargs.index(&FullRange),
                              normal_bcx.llbb,
                              landing_pad,
                              Some(attributes));
        return (llresult, normal_bcx);
    } else {
        debug!("calling {} at {:?}", bcx.val_to_string(llfn), bcx.llbb);
        for &llarg in llargs.iter() {
            debug!("arg: {}", bcx.val_to_string(llarg));
        }

        match call_info {
            Some(info) => debuginfo::set_source_location(bcx.fcx, info.id, info.span),
            None => debuginfo::clear_source_location(bcx.fcx)
        };

        let llresult = Call(bcx, llfn, llargs.index(&FullRange), Some(attributes));
        return (llresult, bcx);
    }
}

pub fn need_invoke(bcx: Block) -> bool {
    if bcx.sess().no_landing_pads() {
        return false;
    }

    // Avoid using invoke if we are already inside a landing pad.
    if bcx.is_lpad {
        return false;
    }

    bcx.fcx.needs_invoke()
}

pub fn load_if_immediate<'blk, 'tcx>(cx: Block<'blk, 'tcx>,
                                     v: ValueRef, t: Ty<'tcx>) -> ValueRef {
    let _icx = push_ctxt("load_if_immediate");
    if type_is_immediate(cx.ccx(), t) { return load_ty(cx, v, t); }
    return v;
}

/// Helper for loading values from memory. Does the necessary conversion if the in-memory type
/// differs from the type used for SSA values. Also handles various special cases where the type
/// gives us better information about what we are loading.
pub fn load_ty<'blk, 'tcx>(cx: Block<'blk, 'tcx>,
                           ptr: ValueRef, t: Ty<'tcx>) -> ValueRef {
    if type_is_zero_size(cx.ccx(), t) {
        C_undef(type_of::type_of(cx.ccx(), t))
    } else if ty::type_is_bool(t) {
        Trunc(cx, LoadRangeAssert(cx, ptr, 0, 2, llvm::False), Type::i1(cx.ccx()))
    } else if ty::type_is_char(t) {
        // a char is a Unicode codepoint, and so takes values from 0
        // to 0x10FFFF inclusive only.
        LoadRangeAssert(cx, ptr, 0, 0x10FFFF + 1, llvm::False)
    } else {
        Load(cx, ptr)
    }
}

/// Helper for storing values in memory. Does the necessary conversion if the in-memory type
/// differs from the type used for SSA values.
pub fn store_ty(cx: Block, v: ValueRef, dst: ValueRef, t: Ty) {
    if ty::type_is_bool(t) {
        Store(cx, ZExt(cx, v, Type::i8(cx.ccx())), dst);
    } else {
        Store(cx, v, dst);
    };
}

pub fn init_local<'blk, 'tcx>(bcx: Block<'blk, 'tcx>, local: &ast::Local)
                              -> Block<'blk, 'tcx> {
    debug!("init_local(bcx={}, local.id={})", bcx.to_str(), local.id);
    let _indenter = indenter();
    let _icx = push_ctxt("init_local");
    _match::store_local(bcx, local)
}

pub fn raw_block<'blk, 'tcx>(fcx: &'blk FunctionContext<'blk, 'tcx>,
                             is_lpad: bool,
                             llbb: BasicBlockRef)
                             -> Block<'blk, 'tcx> {
    common::BlockS::new(llbb, is_lpad, None, fcx)
}

pub fn with_cond<'blk, 'tcx, F>(bcx: Block<'blk, 'tcx>,
                                val: ValueRef,
                                f: F)
                                -> Block<'blk, 'tcx> where
    F: FnOnce(Block<'blk, 'tcx>) -> Block<'blk, 'tcx>,
{
    let _icx = push_ctxt("with_cond");
    let fcx = bcx.fcx;
    let next_cx = fcx.new_temp_block("next");
    let cond_cx = fcx.new_temp_block("cond");
    CondBr(bcx, val, cond_cx.llbb, next_cx.llbb);
    let after_cx = f(cond_cx);
    if !after_cx.terminated.get() {
        Br(after_cx, next_cx.llbb);
    }
    next_cx
}

pub fn call_lifetime_start(cx: Block, ptr: ValueRef) {
    if cx.sess().opts.optimize == config::No {
        return;
    }

    let _icx = push_ctxt("lifetime_start");
    let ccx = cx.ccx();

    let llsize = C_u64(ccx, machine::llsize_of_alloc(ccx, val_ty(ptr).element_type()));
    let ptr = PointerCast(cx, ptr, Type::i8p(ccx));
    let lifetime_start = ccx.get_intrinsic(&"llvm.lifetime.start");
    Call(cx, lifetime_start, &[llsize, ptr], None);
}

pub fn call_lifetime_end(cx: Block, ptr: ValueRef) {
    if cx.sess().opts.optimize == config::No {
        return;
    }

    let _icx = push_ctxt("lifetime_end");
    let ccx = cx.ccx();

    let llsize = C_u64(ccx, machine::llsize_of_alloc(ccx, val_ty(ptr).element_type()));
    let ptr = PointerCast(cx, ptr, Type::i8p(ccx));
    let lifetime_end = ccx.get_intrinsic(&"llvm.lifetime.end");
    Call(cx, lifetime_end, &[llsize, ptr], None);
}

pub fn call_memcpy(cx: Block, dst: ValueRef, src: ValueRef, n_bytes: ValueRef, align: u32) {
    let _icx = push_ctxt("call_memcpy");
    let ccx = cx.ccx();
    let key = match ccx.sess().target.target.target_word_size.index(&FullRange) {
        "32" => "llvm.memcpy.p0i8.p0i8.i32",
        "64" => "llvm.memcpy.p0i8.p0i8.i64",
        tws => panic!("Unsupported target word size for memcpy: {}", tws),
    };
    let memcpy = ccx.get_intrinsic(&key);
    let src_ptr = PointerCast(cx, src, Type::i8p(ccx));
    let dst_ptr = PointerCast(cx, dst, Type::i8p(ccx));
    let size = IntCast(cx, n_bytes, ccx.int_type());
    let align = C_i32(ccx, align as i32);
    let volatile = C_bool(ccx, false);
    Call(cx, memcpy, &[dst_ptr, src_ptr, size, align, volatile], None);
}

pub fn memcpy_ty<'blk, 'tcx>(bcx: Block<'blk, 'tcx>,
                             dst: ValueRef, src: ValueRef,
                             t: Ty<'tcx>) {
    let _icx = push_ctxt("memcpy_ty");
    let ccx = bcx.ccx();
    if ty::type_is_structural(t) {
        let llty = type_of::type_of(ccx, t);
        let llsz = llsize_of(ccx, llty);
        let llalign = type_of::align_of(ccx, t);
        call_memcpy(bcx, dst, src, llsz, llalign as u32);
    } else {
        store_ty(bcx, Load(bcx, src), dst, t);
    }
}

pub fn zero_mem<'blk, 'tcx>(cx: Block<'blk, 'tcx>, llptr: ValueRef, t: Ty<'tcx>) {
    if cx.unreachable.get() { return; }
    let _icx = push_ctxt("zero_mem");
    let bcx = cx;
    memzero(&B(bcx), llptr, t);
}

// Always use this function instead of storing a zero constant to the memory
// in question. If you store a zero constant, LLVM will drown in vreg
// allocation for large data structures, and the generated code will be
// awful. (A telltale sign of this is large quantities of
// `mov [byte ptr foo],0` in the generated code.)
fn memzero<'a, 'tcx>(b: &Builder<'a, 'tcx>, llptr: ValueRef, ty: Ty<'tcx>) {
    let _icx = push_ctxt("memzero");
    let ccx = b.ccx;

    let llty = type_of::type_of(ccx, ty);

    let intrinsic_key = match ccx.sess().target.target.target_word_size.index(&FullRange) {
        "32" => "llvm.memset.p0i8.i32",
        "64" => "llvm.memset.p0i8.i64",
        tws => panic!("Unsupported target word size for memset: {}", tws),
    };

    let llintrinsicfn = ccx.get_intrinsic(&intrinsic_key);
    let llptr = b.pointercast(llptr, Type::i8(ccx).ptr_to());
    let llzeroval = C_u8(ccx, 0);
    let size = machine::llsize_of(ccx, llty);
    let align = C_i32(ccx, type_of::align_of(ccx, ty) as i32);
    let volatile = C_bool(ccx, false);
    b.call(llintrinsicfn, &[llptr, llzeroval, size, align, volatile], None);
}

pub fn alloc_ty<'blk, 'tcx>(bcx: Block<'blk, 'tcx>, t: Ty<'tcx>, name: &str) -> ValueRef {
    let _icx = push_ctxt("alloc_ty");
    let ccx = bcx.ccx();
    let ty = type_of::type_of(ccx, t);
    assert!(!ty::type_has_params(t));
    let val = alloca(bcx, ty, name);
    return val;
}

pub fn alloca(cx: Block, ty: Type, name: &str) -> ValueRef {
    let p = alloca_no_lifetime(cx, ty, name);
    call_lifetime_start(cx, p);
    p
}

pub fn alloca_no_lifetime(cx: Block, ty: Type, name: &str) -> ValueRef {
    let _icx = push_ctxt("alloca");
    if cx.unreachable.get() {
        unsafe {
            return llvm::LLVMGetUndef(ty.ptr_to().to_ref());
        }
    }
    debuginfo::clear_source_location(cx.fcx);
    Alloca(cx, ty, name)
}

pub fn alloca_zeroed<'blk, 'tcx>(cx: Block<'blk, 'tcx>, ty: Ty<'tcx>,
                                 name: &str) -> ValueRef {
    let llty = type_of::type_of(cx.ccx(), ty);
    if cx.unreachable.get() {
        unsafe {
            return llvm::LLVMGetUndef(llty.ptr_to().to_ref());
        }
    }
    let p = alloca_no_lifetime(cx, llty, name);
    let b = cx.fcx.ccx.builder();
    b.position_before(cx.fcx.alloca_insert_pt.get().unwrap());
    memzero(&b, p, ty);
    p
}

pub fn arrayalloca(cx: Block, ty: Type, v: ValueRef) -> ValueRef {
    let _icx = push_ctxt("arrayalloca");
    if cx.unreachable.get() {
        unsafe {
            return llvm::LLVMGetUndef(ty.to_ref());
        }
    }
    debuginfo::clear_source_location(cx.fcx);
    let p = ArrayAlloca(cx, ty, v);
    call_lifetime_start(cx, p);
    p
}

// Creates the alloca slot which holds the pointer to the slot for the final return value
pub fn make_return_slot_pointer<'a, 'tcx>(fcx: &FunctionContext<'a, 'tcx>,
                                          output_type: Ty<'tcx>) -> ValueRef {
    let lloutputtype = type_of::type_of(fcx.ccx, output_type);

    // We create an alloca to hold a pointer of type `output_type`
    // which will hold the pointer to the right alloca which has the
    // final ret value
    if fcx.needs_ret_allocas {
        // Let's create the stack slot
        let slot = AllocaFcx(fcx, lloutputtype.ptr_to(), "llretslotptr");

        // and if we're using an out pointer, then store that in our newly made slot
        if type_of::return_uses_outptr(fcx.ccx, output_type) {
            let outptr = get_param(fcx.llfn, 0);

            let b = fcx.ccx.builder();
            b.position_before(fcx.alloca_insert_pt.get().unwrap());
            b.store(outptr, slot);
        }

        slot

    // But if there are no nested returns, we skip the indirection and have a single
    // retslot
    } else {
        if type_of::return_uses_outptr(fcx.ccx, output_type) {
            get_param(fcx.llfn, 0)
        } else {
            AllocaFcx(fcx, lloutputtype, "sret_slot")
        }
    }
}

struct FindNestedReturn {
    found: bool,
}

impl FindNestedReturn {
    fn new() -> FindNestedReturn {
        FindNestedReturn { found: false }
    }
}

impl<'v> Visitor<'v> for FindNestedReturn {
    fn visit_expr(&mut self, e: &ast::Expr) {
        match e.node {
            ast::ExprRet(..) => {
                self.found = true;
            }
            _ => visit::walk_expr(self, e)
        }
    }
}

fn build_cfg(tcx: &ty::ctxt, id: ast::NodeId) -> (ast::NodeId, Option<cfg::CFG>) {
    let blk = match tcx.map.find(id) {
        Some(ast_map::NodeItem(i)) => {
            match i.node {
                ast::ItemFn(_, _, _, _, ref blk) => {
                    blk
                }
                _ => tcx.sess.bug("unexpected item variant in has_nested_returns")
            }
        }
        Some(ast_map::NodeTraitItem(trait_method)) => {
            match *trait_method {
                ast::ProvidedMethod(ref m) => {
                    match m.node {
                        ast::MethDecl(_, _, _, _, _, _, ref blk, _) => {
                            blk
                        }
                        ast::MethMac(_) => tcx.sess.bug("unexpanded macro")
                    }
                }
                ast::RequiredMethod(_) => {
                    tcx.sess.bug("unexpected variant: required trait method \
                                  in has_nested_returns")
                }
                ast::TypeTraitItem(_) => {
                    tcx.sess.bug("unexpected variant: type trait item in \
                                  has_nested_returns")
                }
            }
        }
        Some(ast_map::NodeImplItem(ii)) => {
            match *ii {
                ast::MethodImplItem(ref m) => {
                    match m.node {
                        ast::MethDecl(_, _, _, _, _, _, ref blk, _) => {
                            blk
                        }
                        ast::MethMac(_) => tcx.sess.bug("unexpanded macro")
                    }
                }
                ast::TypeImplItem(_) => {
                    tcx.sess.bug("unexpected variant: type impl item in \
                                  has_nested_returns")
                }
            }
        }
        Some(ast_map::NodeExpr(e)) => {
            match e.node {
                ast::ExprClosure(_, _, _, ref blk) => {
                    blk
                }
                _ => tcx.sess.bug("unexpected expr variant in has_nested_returns")
            }
        }
        Some(ast_map::NodeVariant(..)) |
        Some(ast_map::NodeStructCtor(..)) => return (ast::DUMMY_NODE_ID, None),

        // glue, shims, etc
        None if id == ast::DUMMY_NODE_ID => return (ast::DUMMY_NODE_ID, None),

        _ => tcx.sess.bug(format!("unexpected variant in has_nested_returns: {}",
                                  tcx.map.path_to_string(id)).as_slice())
    };

    (blk.id, Some(cfg::CFG::new(tcx, &**blk)))
}

// Checks for the presence of "nested returns" in a function.
// Nested returns are when the inner expression of a return expression
// (the 'expr' in 'return expr') contains a return expression. Only cases
// where the outer return is actually reachable are considered. Implicit
// returns from the end of blocks are considered as well.
//
// This check is needed to handle the case where the inner expression is
// part of a larger expression that may have already partially-filled the
// return slot alloca. This can cause errors related to clean-up due to
// the clobbering of the existing value in the return slot.
fn has_nested_returns(tcx: &ty::ctxt, cfg: &cfg::CFG, blk_id: ast::NodeId) -> bool {
    for n in cfg.graph.depth_traverse(cfg.entry) {
        match tcx.map.find(n.id) {
            Some(ast_map::NodeExpr(ex)) => {
                if let ast::ExprRet(Some(ref ret_expr)) = ex.node {
                    let mut visitor = FindNestedReturn::new();
                    visit::walk_expr(&mut visitor, &**ret_expr);
                    if visitor.found {
                        return true;
                    }
                }
            }
            Some(ast_map::NodeBlock(blk)) if blk.id == blk_id => {
                let mut visitor = FindNestedReturn::new();
                visit::walk_expr_opt(&mut visitor, &blk.expr);
                if visitor.found {
                    return true;
                }
            }
            _ => {}
        }
    }

    return false;
}

// NB: must keep 4 fns in sync:
//
//  - type_of_fn
//  - create_datums_for_fn_args.
//  - new_fn_ctxt
//  - trans_args
//
// Be warned! You must call `init_function` before doing anything with the
// returned function context.
pub fn new_fn_ctxt<'a, 'tcx>(ccx: &'a CrateContext<'a, 'tcx>,
                             llfndecl: ValueRef,
                             id: ast::NodeId,
                             has_env: bool,
                             output_type: ty::FnOutput<'tcx>,
                             param_substs: &'a Substs<'tcx>,
                             sp: Option<Span>,
                             block_arena: &'a TypedArena<common::BlockS<'a, 'tcx>>)
                             -> FunctionContext<'a, 'tcx> {
    common::validate_substs(param_substs);

    debug!("new_fn_ctxt(path={}, id={}, param_substs={})",
           if id == -1 {
               "".to_string()
           } else {
               ccx.tcx().map.path_to_string(id).to_string()
           },
           id, param_substs.repr(ccx.tcx()));

    let uses_outptr = match output_type {
        ty::FnConverging(output_type) => {
            let substd_output_type =
                monomorphize::apply_param_substs(ccx.tcx(), param_substs, &output_type);
            type_of::return_uses_outptr(ccx, substd_output_type)
        }
        ty::FnDiverging => false
    };
    let debug_context = debuginfo::create_function_debug_context(ccx, id, param_substs, llfndecl);
    let (blk_id, cfg) = build_cfg(ccx.tcx(), id);
    let nested_returns = if let Some(ref cfg) = cfg {
        has_nested_returns(ccx.tcx(), cfg, blk_id)
    } else {
        false
    };

    let mut fcx = FunctionContext {
          llfn: llfndecl,
          llenv: None,
          llretslotptr: Cell::new(None),
          param_env: ty::empty_parameter_environment(ccx.tcx()),
          alloca_insert_pt: Cell::new(None),
          llreturn: Cell::new(None),
          needs_ret_allocas: nested_returns,
          personality: Cell::new(None),
          caller_expects_out_pointer: uses_outptr,
          lllocals: RefCell::new(NodeMap::new()),
          llupvars: RefCell::new(NodeMap::new()),
          id: id,
          param_substs: param_substs,
          span: sp,
          block_arena: block_arena,
          ccx: ccx,
          debug_context: debug_context,
          scopes: RefCell::new(Vec::new()),
          cfg: cfg
    };

    if has_env {
        fcx.llenv = Some(get_param(fcx.llfn, fcx.env_arg_pos() as c_uint))
    }

    fcx
}

/// Performs setup on a newly created function, creating the entry scope block
/// and allocating space for the return pointer.
pub fn init_function<'a, 'tcx>(fcx: &'a FunctionContext<'a, 'tcx>,
                               skip_retptr: bool,
                               output: ty::FnOutput<'tcx>)
                               -> Block<'a, 'tcx> {
    let entry_bcx = fcx.new_temp_block("entry-block");

    // Use a dummy instruction as the insertion point for all allocas.
    // This is later removed in FunctionContext::cleanup.
    fcx.alloca_insert_pt.set(Some(unsafe {
        Load(entry_bcx, C_null(Type::i8p(fcx.ccx)));
        llvm::LLVMGetFirstInstruction(entry_bcx.llbb)
    }));

    if let ty::FnConverging(output_type) = output {
        // This shouldn't need to recompute the return type,
        // as new_fn_ctxt did it already.
        let substd_output_type = fcx.monomorphize(&output_type);
        if !return_type_is_void(fcx.ccx, substd_output_type) {
            // If the function returns nil/bot, there is no real return
            // value, so do not set `llretslotptr`.
            if !skip_retptr || fcx.caller_expects_out_pointer {
                // Otherwise, we normally allocate the llretslotptr, unless we
                // have been instructed to skip it for immediate return
                // values.
                fcx.llretslotptr.set(Some(make_return_slot_pointer(fcx, substd_output_type)));
            }
        }
    }

    entry_bcx
}

// NB: must keep 4 fns in sync:
//
//  - type_of_fn
//  - create_datums_for_fn_args.
//  - new_fn_ctxt
//  - trans_args

pub fn arg_kind<'a, 'tcx>(cx: &FunctionContext<'a, 'tcx>, t: Ty<'tcx>)
                          -> datum::Rvalue {
    use trans::datum::{ByRef, ByValue};

    datum::Rvalue {
        mode: if arg_is_indirect(cx.ccx, t) { ByRef } else { ByValue }
    }
}

// work around bizarre resolve errors
type RvalueDatum<'tcx> = datum::Datum<'tcx, datum::Rvalue>;

// create_datums_for_fn_args: creates rvalue datums for each of the
// incoming function arguments. These will later be stored into
// appropriate lvalue datums.
pub fn create_datums_for_fn_args<'a, 'tcx>(fcx: &FunctionContext<'a, 'tcx>,
                                           arg_tys: &[Ty<'tcx>])
                                           -> Vec<RvalueDatum<'tcx>> {
    let _icx = push_ctxt("create_datums_for_fn_args");

    // Return an array wrapping the ValueRefs that we get from `get_param` for
    // each argument into datums.
    arg_tys.iter().enumerate().map(|(i, &arg_ty)| {
        let llarg = get_param(fcx.llfn, fcx.arg_pos(i) as c_uint);
        datum::Datum::new(llarg, arg_ty, arg_kind(fcx, arg_ty))
    }).collect()
}

/// Creates rvalue datums for each of the incoming function arguments and
/// tuples the arguments. These will later be stored into appropriate lvalue
/// datums.
///
/// FIXME(pcwalton): Reduce the amount of code bloat this is responsible for.
fn create_datums_for_fn_args_under_call_abi<'blk, 'tcx>(
        mut bcx: Block<'blk, 'tcx>,
        arg_scope: cleanup::CustomScopeIndex,
        arg_tys: &[Ty<'tcx>])
        -> Vec<RvalueDatum<'tcx>> {
    let mut result = Vec::new();
    for (i, &arg_ty) in arg_tys.iter().enumerate() {
        if i < arg_tys.len() - 1 {
            // Regular argument.
            let llarg = get_param(bcx.fcx.llfn, bcx.fcx.arg_pos(i) as c_uint);
            result.push(datum::Datum::new(llarg, arg_ty, arg_kind(bcx.fcx,
                                                                  arg_ty)));
            continue
        }

        // This is the last argument. Tuple it.
        match arg_ty.sty {
            ty::ty_tup(ref tupled_arg_tys) => {
                let tuple_args_scope_id = cleanup::CustomScope(arg_scope);
                let tuple =
                    unpack_datum!(bcx,
                                  datum::lvalue_scratch_datum(bcx,
                                                              arg_ty,
                                                              "tupled_args",
                                                              false,
                                                              tuple_args_scope_id,
                                                              (),
                                                              |(),
                                                               mut bcx,
                                                               llval| {
                        for (j, &tupled_arg_ty) in
                                    tupled_arg_tys.iter().enumerate() {
                            let llarg =
                                get_param(bcx.fcx.llfn,
                                          bcx.fcx.arg_pos(i + j) as c_uint);
                            let lldest = GEPi(bcx, llval, &[0, j]);
                            let datum = datum::Datum::new(
                                llarg,
                                tupled_arg_ty,
                                arg_kind(bcx.fcx, tupled_arg_ty));
                            bcx = datum.store_to(bcx, lldest);
                        }
                        bcx
                    }));
                let tuple = unpack_datum!(bcx,
                                          tuple.to_expr_datum()
                                               .to_rvalue_datum(bcx,
                                                                "argtuple"));
                result.push(tuple);
            }
            _ => {
                bcx.tcx().sess.bug("last argument of a function with \
                                    `rust-call` ABI isn't a tuple?!")
            }
        };

    }

    result
}

fn copy_args_to_allocas<'blk, 'tcx>(fcx: &FunctionContext<'blk, 'tcx>,
                                    arg_scope: cleanup::CustomScopeIndex,
                                    bcx: Block<'blk, 'tcx>,
                                    args: &[ast::Arg],
                                    arg_datums: Vec<RvalueDatum<'tcx>>)
                                    -> Block<'blk, 'tcx> {
    debug!("copy_args_to_allocas");

    let _icx = push_ctxt("copy_args_to_allocas");
    let mut bcx = bcx;

    let arg_scope_id = cleanup::CustomScope(arg_scope);

    for (i, arg_datum) in arg_datums.into_iter().enumerate() {
        // For certain mode/type combinations, the raw llarg values are passed
        // by value.  However, within the fn body itself, we want to always
        // have all locals and arguments be by-ref so that we can cancel the
        // cleanup and for better interaction with LLVM's debug info.  So, if
        // the argument would be passed by value, we store it into an alloca.
        // This alloca should be optimized away by LLVM's mem-to-reg pass in
        // the event it's not truly needed.

        bcx = _match::store_arg(bcx, &*args[i].pat, arg_datum, arg_scope_id);

        if fcx.ccx.sess().opts.debuginfo == FullDebugInfo {
            debuginfo::create_argument_metadata(bcx, &args[i]);
        }
    }

    bcx
}

fn copy_unboxed_closure_args_to_allocas<'blk, 'tcx>(
                                        mut bcx: Block<'blk, 'tcx>,
                                        arg_scope: cleanup::CustomScopeIndex,
                                        args: &[ast::Arg],
                                        arg_datums: Vec<RvalueDatum<'tcx>>,
                                        monomorphized_arg_types: &[Ty<'tcx>])
                                        -> Block<'blk, 'tcx> {
    let _icx = push_ctxt("copy_unboxed_closure_args_to_allocas");
    let arg_scope_id = cleanup::CustomScope(arg_scope);

    assert_eq!(arg_datums.len(), 1);

    let arg_datum = arg_datums.into_iter().next().unwrap();

    // Untuple the rest of the arguments.
    let tuple_datum =
        unpack_datum!(bcx,
                      arg_datum.to_lvalue_datum_in_scope(bcx,
                                                         "argtuple",
                                                         arg_scope_id));
    let untupled_arg_types = match monomorphized_arg_types[0].sty {
        ty::ty_tup(ref types) => types.index(&FullRange),
        _ => {
            bcx.tcx().sess.span_bug(args[0].pat.span,
                                    "first arg to `rust-call` ABI function \
                                     wasn't a tuple?!")
        }
    };
    for j in range(0, args.len()) {
        let tuple_element_type = untupled_arg_types[j];
        let tuple_element_datum =
            tuple_datum.get_element(bcx,
                                    tuple_element_type,
                                    |llval| GEPi(bcx, llval, &[0, j]));
        let tuple_element_datum = tuple_element_datum.to_expr_datum();
        let tuple_element_datum =
            unpack_datum!(bcx,
                          tuple_element_datum.to_rvalue_datum(bcx,
                                                              "arg"));
        bcx = _match::store_arg(bcx,
                                &*args[j].pat,
                                tuple_element_datum,
                                arg_scope_id);

        if bcx.fcx.ccx.sess().opts.debuginfo == FullDebugInfo {
            debuginfo::create_argument_metadata(bcx, &args[j]);
        }
    }

    bcx
}

// Ties up the llstaticallocas -> llloadenv -> lltop edges,
// and builds the return block.
pub fn finish_fn<'blk, 'tcx>(fcx: &'blk FunctionContext<'blk, 'tcx>,
                             last_bcx: Block<'blk, 'tcx>,
                             retty: ty::FnOutput<'tcx>) {
    let _icx = push_ctxt("finish_fn");

    let ret_cx = match fcx.llreturn.get() {
        Some(llreturn) => {
            if !last_bcx.terminated.get() {
                Br(last_bcx, llreturn);
            }
            raw_block(fcx, false, llreturn)
        }
        None => last_bcx
    };

    // This shouldn't need to recompute the return type,
    // as new_fn_ctxt did it already.
    let substd_retty = fcx.monomorphize(&retty);
    build_return_block(fcx, ret_cx, substd_retty);

    debuginfo::clear_source_location(fcx);
    fcx.cleanup();
}

// Builds the return block for a function.
pub fn build_return_block<'blk, 'tcx>(fcx: &FunctionContext<'blk, 'tcx>,
                                      ret_cx: Block<'blk, 'tcx>,
                                      retty: ty::FnOutput<'tcx>) {
    if fcx.llretslotptr.get().is_none() ||
       (!fcx.needs_ret_allocas && fcx.caller_expects_out_pointer) {
        return RetVoid(ret_cx);
    }

    let retslot = if fcx.needs_ret_allocas {
        Load(ret_cx, fcx.llretslotptr.get().unwrap())
    } else {
        fcx.llretslotptr.get().unwrap()
    };
    let retptr = Value(retslot);
    match retptr.get_dominating_store(ret_cx) {
        // If there's only a single store to the ret slot, we can directly return
        // the value that was stored and omit the store and the alloca
        Some(s) => {
            let retval = s.get_operand(0).unwrap().get();
            s.erase_from_parent();

            if retptr.has_no_uses() {
                retptr.erase_from_parent();
            }

            let retval = if retty == ty::FnConverging(fcx.ccx.tcx().types.bool) {
                Trunc(ret_cx, retval, Type::i1(fcx.ccx))
            } else {
                retval
            };

            if fcx.caller_expects_out_pointer {
                if let ty::FnConverging(retty) = retty {
                    store_ty(ret_cx, retval, get_param(fcx.llfn, 0), retty);
                }
                RetVoid(ret_cx)
            } else {
                Ret(ret_cx, retval)
            }
        }
        // Otherwise, copy the return value to the ret slot
        None => match retty {
            ty::FnConverging(retty) => {
                if fcx.caller_expects_out_pointer {
                    memcpy_ty(ret_cx, get_param(fcx.llfn, 0), retslot, retty);
                    RetVoid(ret_cx)
                } else {
                    Ret(ret_cx, load_ty(ret_cx, retslot, retty))
                }
            }
            ty::FnDiverging => {
                if fcx.caller_expects_out_pointer {
                    RetVoid(ret_cx)
                } else {
                    Ret(ret_cx, C_undef(Type::nil(fcx.ccx)))
                }
            }
        }
    }
}

#[derive(Clone, Copy, Eq, PartialEq)]
pub enum IsUnboxedClosureFlag {
    NotUnboxedClosure,
    IsUnboxedClosure,
}

// trans_closure: Builds an LLVM function out of a source function.
// If the function closes over its environment a closure will be
// returned.
pub fn trans_closure<'a, 'b, 'tcx>(ccx: &CrateContext<'a, 'tcx>,
                                   decl: &ast::FnDecl,
                                   body: &ast::Block,
                                   llfndecl: ValueRef,
                                   param_substs: &Substs<'tcx>,
                                   fn_ast_id: ast::NodeId,
                                   _attributes: &[ast::Attribute],
                                   output_type: ty::FnOutput<'tcx>,
                                   abi: Abi,
                                   closure_env: closure::ClosureEnv<'b, 'tcx>) {
    ccx.stats().n_closures.set(ccx.stats().n_closures.get() + 1);

    let _icx = push_ctxt("trans_closure");
    set_uwtable(llfndecl);

    debug!("trans_closure(..., param_substs={})",
           param_substs.repr(ccx.tcx()));

    let arena = TypedArena::new();
    let fcx = new_fn_ctxt(ccx,
                          llfndecl,
                          fn_ast_id,
                          closure_env.kind != closure::NotClosure,
                          output_type,
                          param_substs,
                          Some(body.span),
                          &arena);
    let mut bcx = init_function(&fcx, false, output_type);

    // cleanup scope for the incoming arguments
    let fn_cleanup_debug_loc =
        debuginfo::get_cleanup_debug_loc_for_ast_node(ccx, fn_ast_id, body.span, true);
    let arg_scope = fcx.push_custom_cleanup_scope_with_debug_loc(fn_cleanup_debug_loc);

    let block_ty = node_id_type(bcx, body.id);

    // Set up arguments to the function.
    let monomorphized_arg_types =
        decl.inputs.iter()
                   .map(|arg| node_id_type(bcx, arg.id))
                   .collect::<Vec<_>>();
    let monomorphized_arg_types = match closure_env.kind {
        closure::NotClosure | closure::BoxedClosure(..) => {
            monomorphized_arg_types
        }

        // Tuple up closure argument types for the "rust-call" ABI.
        closure::UnboxedClosure(..) => {
            vec![ty::mk_tup(ccx.tcx(), monomorphized_arg_types)]
        }
    };
    for monomorphized_arg_type in monomorphized_arg_types.iter() {
        debug!("trans_closure: monomorphized_arg_type: {}",
               ty_to_string(ccx.tcx(), *monomorphized_arg_type));
    }
    debug!("trans_closure: function lltype: {}",
           bcx.fcx.ccx.tn().val_to_string(bcx.fcx.llfn));

    let arg_datums = if abi != RustCall {
        create_datums_for_fn_args(&fcx,
                                  monomorphized_arg_types.index(&FullRange))
    } else {
        create_datums_for_fn_args_under_call_abi(
            bcx,
            arg_scope,
            monomorphized_arg_types.index(&FullRange))
    };

    bcx = match closure_env.kind {
        closure::NotClosure | closure::BoxedClosure(..) => {
            copy_args_to_allocas(&fcx,
                                 arg_scope,
                                 bcx,
                                 decl.inputs.index(&FullRange),
                                 arg_datums)
        }
        closure::UnboxedClosure(..) => {
            copy_unboxed_closure_args_to_allocas(
                bcx,
                arg_scope,
                decl.inputs.index(&FullRange),
                arg_datums,
                monomorphized_arg_types.index(&FullRange))
        }
    };

    bcx = closure_env.load(bcx, cleanup::CustomScope(arg_scope));

    // Up until here, IR instructions for this function have explicitly not been annotated with
    // source code location, so we don't step into call setup code. From here on, source location
    // emitting should be enabled.
    debuginfo::start_emitting_source_locations(&fcx);

    let dest = match fcx.llretslotptr.get() {
        Some(_) => expr::SaveIn(fcx.get_ret_slot(bcx, ty::FnConverging(block_ty), "iret_slot")),
        None => {
            assert!(type_is_zero_size(bcx.ccx(), block_ty));
            expr::Ignore
        }
    };

    // This call to trans_block is the place where we bridge between
    // translation calls that don't have a return value (trans_crate,
    // trans_mod, trans_item, et cetera) and those that do
    // (trans_block, trans_expr, et cetera).
    bcx = controlflow::trans_block(bcx, body, dest);

    match dest {
        expr::SaveIn(slot) if fcx.needs_ret_allocas => {
            Store(bcx, slot, fcx.llretslotptr.get().unwrap());
        }
        _ => {}
    }

    match fcx.llreturn.get() {
        Some(_) => {
            Br(bcx, fcx.return_exit_block());
            fcx.pop_custom_cleanup_scope(arg_scope);
        }
        None => {
            // Microoptimization writ large: avoid creating a separate
            // llreturn basic block
            bcx = fcx.pop_and_trans_custom_cleanup_scope(bcx, arg_scope);
        }
    };

    // Put return block after all other blocks.
    // This somewhat improves single-stepping experience in debugger.
    unsafe {
        let llreturn = fcx.llreturn.get();
        for &llreturn in llreturn.iter() {
            llvm::LLVMMoveBasicBlockAfter(llreturn, bcx.llbb);
        }
    }

    // Insert the mandatory first few basic blocks before lltop.
    finish_fn(&fcx, bcx, output_type);
}

// trans_fn: creates an LLVM function corresponding to a source language
// function.
pub fn trans_fn<'a, 'tcx>(ccx: &CrateContext<'a, 'tcx>,
                          decl: &ast::FnDecl,
                          body: &ast::Block,
                          llfndecl: ValueRef,
                          param_substs: &Substs<'tcx>,
                          id: ast::NodeId,
                          attrs: &[ast::Attribute]) {
    let _s = StatRecorder::new(ccx, ccx.tcx().map.path_to_string(id).to_string());
    debug!("trans_fn(param_substs={})", param_substs.repr(ccx.tcx()));
    let _icx = push_ctxt("trans_fn");
    let fn_ty = ty::node_id_to_type(ccx.tcx(), id);
    let output_type = ty::erase_late_bound_regions(ccx.tcx(), &ty::ty_fn_ret(fn_ty));
    let abi = ty::ty_fn_abi(fn_ty);
    trans_closure(ccx,
                  decl,
                  body,
                  llfndecl,
                  param_substs,
                  id,
                  attrs,
                  output_type,
                  abi,
                  closure::ClosureEnv::new(&[], closure::NotClosure));
}

pub fn trans_enum_variant<'a, 'tcx>(ccx: &CrateContext<'a, 'tcx>,
                                    _enum_id: ast::NodeId,
                                    variant: &ast::Variant,
                                    _args: &[ast::VariantArg],
                                    disr: ty::Disr,
                                    param_substs: &Substs<'tcx>,
                                    llfndecl: ValueRef) {
    let _icx = push_ctxt("trans_enum_variant");

    trans_enum_variant_or_tuple_like_struct(
        ccx,
        variant.node.id,
        disr,
        param_substs,
        llfndecl);
}

pub fn trans_named_tuple_constructor<'blk, 'tcx>(mut bcx: Block<'blk, 'tcx>,
                                                 ctor_ty: Ty<'tcx>,
                                                 disr: ty::Disr,
                                                 args: callee::CallArgs,
                                                 dest: expr::Dest,
                                                 call_info: Option<NodeInfo>)
                                                 -> Result<'blk, 'tcx> {

    let ccx = bcx.fcx.ccx;
    let tcx = ccx.tcx();

    let result_ty = match ctor_ty.sty {
        ty::ty_bare_fn(_, ref bft) => {
            ty::erase_late_bound_regions(bcx.tcx(), &bft.sig.output()).unwrap()
        }
        _ => ccx.sess().bug(
            format!("trans_enum_variant_constructor: \
                     unexpected ctor return type {}",
                     ctor_ty.repr(tcx)).index(&FullRange))
    };

    // Get location to store the result. If the user does not care about
    // the result, just make a stack slot
    let llresult = match dest {
        expr::SaveIn(d) => d,
        expr::Ignore => {
            if !type_is_zero_size(ccx, result_ty) {
                alloc_ty(bcx, result_ty, "constructor_result")
            } else {
                C_undef(type_of::type_of(ccx, result_ty))
            }
        }
    };

    if !type_is_zero_size(ccx, result_ty) {
        match args {
            callee::ArgExprs(exprs) => {
                let fields = exprs.iter().map(|x| &**x).enumerate().collect::<Vec<_>>();
                bcx = expr::trans_adt(bcx,
                                      result_ty,
                                      disr,
                                      fields.index(&FullRange),
                                      None,
                                      expr::SaveIn(llresult),
                                      call_info);
            }
            _ => ccx.sess().bug("expected expr as arguments for variant/struct tuple constructor")
        }
    }

    // If the caller doesn't care about the result
    // drop the temporary we made
    let bcx = match dest {
        expr::SaveIn(_) => bcx,
        expr::Ignore => {
            glue::drop_ty(bcx, llresult, result_ty, call_info)
        }
    };

    Result::new(bcx, llresult)
}

pub fn trans_tuple_struct<'a, 'tcx>(ccx: &CrateContext<'a, 'tcx>,
                                    _fields: &[ast::StructField],
                                    ctor_id: ast::NodeId,
                                    param_substs: &Substs<'tcx>,
                                    llfndecl: ValueRef) {
    let _icx = push_ctxt("trans_tuple_struct");

    trans_enum_variant_or_tuple_like_struct(
        ccx,
        ctor_id,
        0,
        param_substs,
        llfndecl);
}

fn trans_enum_variant_or_tuple_like_struct<'a, 'tcx>(ccx: &CrateContext<'a, 'tcx>,
                                                     ctor_id: ast::NodeId,
                                                     disr: ty::Disr,
                                                     param_substs: &Substs<'tcx>,
                                                     llfndecl: ValueRef) {
    let ctor_ty = ty::node_id_to_type(ccx.tcx(), ctor_id);
    let ctor_ty = monomorphize::apply_param_substs(ccx.tcx(), param_substs, &ctor_ty);

    let result_ty = match ctor_ty.sty {
        ty::ty_bare_fn(_, ref bft) => {
            ty::erase_late_bound_regions(ccx.tcx(), &bft.sig.output())
        }
        _ => ccx.sess().bug(
            format!("trans_enum_variant_or_tuple_like_struct: \
                     unexpected ctor return type {}",
                    ty_to_string(ccx.tcx(), ctor_ty)).index(&FullRange))
    };

    let arena = TypedArena::new();
    let fcx = new_fn_ctxt(ccx, llfndecl, ctor_id, false, result_ty,
                          param_substs, None, &arena);
    let bcx = init_function(&fcx, false, result_ty);

    assert!(!fcx.needs_ret_allocas);

    let arg_tys =
        ty::erase_late_bound_regions(
            ccx.tcx(), &ty::ty_fn_args(ctor_ty));

    let arg_datums = create_datums_for_fn_args(&fcx, arg_tys.index(&FullRange));

    if !type_is_zero_size(fcx.ccx, result_ty.unwrap()) {
        let dest = fcx.get_ret_slot(bcx, result_ty, "eret_slot");
        let repr = adt::represent_type(ccx, result_ty.unwrap());
        for (i, arg_datum) in arg_datums.into_iter().enumerate() {
            let lldestptr = adt::trans_field_ptr(bcx,
                                                 &*repr,
                                                 dest,
                                                 disr,
                                                 i);
            arg_datum.store_to(bcx, lldestptr);
        }
        adt::trans_set_discr(bcx, &*repr, dest, disr);
    }

    finish_fn(&fcx, bcx, result_ty);
}

fn enum_variant_size_lint(ccx: &CrateContext, enum_def: &ast::EnumDef, sp: Span, id: ast::NodeId) {
    let mut sizes = Vec::new(); // does no allocation if no pushes, thankfully

    let print_info = ccx.sess().print_enum_sizes();

    let levels = ccx.tcx().node_lint_levels.borrow();
    let lint_id = lint::LintId::of(lint::builtin::VARIANT_SIZE_DIFFERENCES);
    let lvlsrc = levels.get(&(id, lint_id));
    let is_allow = lvlsrc.map_or(true, |&(lvl, _)| lvl == lint::Allow);

    if is_allow && !print_info {
        // we're not interested in anything here
        return
    }

    let ty = ty::node_id_to_type(ccx.tcx(), id);
    let avar = adt::represent_type(ccx, ty);
    match *avar {
        adt::General(_, ref variants, _) => {
            for var in variants.iter() {
                let mut size = 0;
                for field in var.fields.iter().skip(1) {
                    // skip the discriminant
                    size += llsize_of_real(ccx, sizing_type_of(ccx, *field));
                }
                sizes.push(size);
            }
        },
        _ => { /* its size is either constant or unimportant */ }
    }

    let (largest, slargest, largest_index) = sizes.iter().enumerate().fold((0, 0, 0),
        |(l, s, li), (idx, &size)|
            if size > l {
                (size, l, idx)
            } else if size > s {
                (l, size, li)
            } else {
                (l, s, li)
            }
    );

    if print_info {
        let llty = type_of::sizing_type_of(ccx, ty);

        let sess = &ccx.tcx().sess;
        sess.span_note(sp, &*format!("total size: {} bytes", llsize_of_real(ccx, llty)));
        match *avar {
            adt::General(..) => {
                for (i, var) in enum_def.variants.iter().enumerate() {
                    ccx.tcx().sess.span_note(var.span,
                                             &*format!("variant data: {} bytes", sizes[i]));
                }
            }
            _ => {}
        }
    }

    // we only warn if the largest variant is at least thrice as large as
    // the second-largest.
    if !is_allow && largest > slargest * 3 && slargest > 0 {
        // Use lint::raw_emit_lint rather than sess.add_lint because the lint-printing
        // pass for the latter already ran.
        lint::raw_emit_lint(&ccx.tcx().sess, lint::builtin::VARIANT_SIZE_DIFFERENCES,
                            *lvlsrc.unwrap(), Some(sp),
                            format!("enum variant is more than three times larger \
                                     ({} bytes) than the next largest (ignoring padding)",
                                    largest).index(&FullRange));

        ccx.sess().span_note(enum_def.variants[largest_index].span,
                             "this variant is the largest");
    }
}

pub struct TransItemVisitor<'a, 'tcx: 'a> {
    pub ccx: &'a CrateContext<'a, 'tcx>,
}

impl<'a, 'tcx, 'v> Visitor<'v> for TransItemVisitor<'a, 'tcx> {
    fn visit_item(&mut self, i: &ast::Item) {
        trans_item(self.ccx, i);
    }
}

pub fn llvm_linkage_by_name(name: &str) -> Option<Linkage> {
    // Use the names from src/llvm/docs/LangRef.rst here. Most types are only
    // applicable to variable declarations and may not really make sense for
    // Rust code in the first place but whitelist them anyway and trust that
    // the user knows what s/he's doing. Who knows, unanticipated use cases
    // may pop up in the future.
    //
    // ghost, dllimport, dllexport and linkonce_odr_autohide are not supported
    // and don't have to be, LLVM treats them as no-ops.
    match name {
        "appending" => Some(llvm::AppendingLinkage),
        "available_externally" => Some(llvm::AvailableExternallyLinkage),
        "common" => Some(llvm::CommonLinkage),
        "extern_weak" => Some(llvm::ExternalWeakLinkage),
        "external" => Some(llvm::ExternalLinkage),
        "internal" => Some(llvm::InternalLinkage),
        "linkonce" => Some(llvm::LinkOnceAnyLinkage),
        "linkonce_odr" => Some(llvm::LinkOnceODRLinkage),
        "private" => Some(llvm::PrivateLinkage),
        "weak" => Some(llvm::WeakAnyLinkage),
        "weak_odr" => Some(llvm::WeakODRLinkage),
        _ => None,
    }
}


/// Enum describing the origin of an LLVM `Value`, for linkage purposes.
#[derive(Copy)]
pub enum ValueOrigin {
    /// The LLVM `Value` is in this context because the corresponding item was
    /// assigned to the current compilation unit.
    OriginalTranslation,
    /// The `Value`'s corresponding item was assigned to some other compilation
    /// unit, but the `Value` was translated in this context anyway because the
    /// item is marked `#[inline]`.
    InlinedCopy,
}

/// Set the appropriate linkage for an LLVM `ValueRef` (function or global).
/// If the `llval` is the direct translation of a specific Rust item, `id`
/// should be set to the `NodeId` of that item.  (This mapping should be
/// 1-to-1, so monomorphizations and drop/visit glue should have `id` set to
/// `None`.)  `llval_origin` indicates whether `llval` is the translation of an
/// item assigned to `ccx`'s compilation unit or an inlined copy of an item
/// assigned to a different compilation unit.
pub fn update_linkage(ccx: &CrateContext,
                      llval: ValueRef,
                      id: Option<ast::NodeId>,
                      llval_origin: ValueOrigin) {
    match llval_origin {
        InlinedCopy => {
            // `llval` is a translation of an item defined in a separate
            // compilation unit.  This only makes sense if there are at least
            // two compilation units.
            assert!(ccx.sess().opts.cg.codegen_units > 1);
            // `llval` is a copy of something defined elsewhere, so use
            // `AvailableExternallyLinkage` to avoid duplicating code in the
            // output.
            llvm::SetLinkage(llval, llvm::AvailableExternallyLinkage);
            return;
        },
        OriginalTranslation => {},
    }

    if let Some(id) = id {
        let item = ccx.tcx().map.get(id);
        if let ast_map::NodeItem(i) = item {
            if let Some(name) = attr::first_attr_value_str_by_name(i.attrs.as_slice(), "linkage") {
                if let Some(linkage) = llvm_linkage_by_name(name.get()) {
                    llvm::SetLinkage(llval, linkage);
                } else {
                    ccx.sess().span_fatal(i.span, "invalid linkage specified");
                }
                return;
            }
        }
    }

    match id {
        Some(id) if ccx.reachable().contains(&id) => {
            llvm::SetLinkage(llval, llvm::ExternalLinkage);
        },
        _ => {
            // `id` does not refer to an item in `ccx.reachable`.
            if ccx.sess().opts.cg.codegen_units > 1 {
                llvm::SetLinkage(llval, llvm::ExternalLinkage);
            } else {
                llvm::SetLinkage(llval, llvm::InternalLinkage);
            }
        },
    }
}

pub fn trans_item(ccx: &CrateContext, item: &ast::Item) {
    let _icx = push_ctxt("trans_item");

    let from_external = ccx.external_srcs().borrow().contains_key(&item.id);

    match item.node {
      ast::ItemFn(ref decl, _fn_style, abi, ref generics, ref body) => {
        if !generics.is_type_parameterized() {
            let trans_everywhere = attr::requests_inline(item.attrs.index(&FullRange));
            // Ignore `trans_everywhere` for cross-crate inlined items
            // (`from_external`).  `trans_item` will be called once for each
            // compilation unit that references the item, so it will still get
            // translated everywhere it's needed.
            for (ref ccx, is_origin) in ccx.maybe_iter(!from_external && trans_everywhere) {
                let llfn = get_item_val(ccx, item.id);
                if abi != Rust {
                    foreign::trans_rust_fn_with_foreign_abi(ccx,
                                                            &**decl,
                                                            &**body,
                                                            item.attrs.index(&FullRange),
                                                            llfn,
                                                            &Substs::trans_empty(),
                                                            item.id,
                                                            None);
                } else {
                    trans_fn(ccx,
                             &**decl,
                             &**body,
                             llfn,
                             &Substs::trans_empty(),
                             item.id,
                             item.attrs.index(&FullRange));
                }
                update_linkage(ccx,
                               llfn,
                               Some(item.id),
                               if is_origin { OriginalTranslation } else { InlinedCopy });
            }
        }

        // Be sure to travel more than just one layer deep to catch nested
        // items in blocks and such.
        let mut v = TransItemVisitor{ ccx: ccx };
        v.visit_block(&**body);
      }
      ast::ItemImpl(_, _, ref generics, _, _, ref impl_items) => {
        meth::trans_impl(ccx,
                         item.ident,
                         impl_items.index(&FullRange),
                         generics,
                         item.id);
      }
      ast::ItemMod(ref m) => {
        trans_mod(&ccx.rotate(), m);
      }
      ast::ItemEnum(ref enum_definition, ref gens) => {
        if gens.ty_params.is_empty() {
            // sizes only make sense for non-generic types

            enum_variant_size_lint(ccx, enum_definition, item.span, item.id);
        }
      }
      ast::ItemConst(_, ref expr) => {
          // Recurse on the expression to catch items in blocks
          let mut v = TransItemVisitor{ ccx: ccx };
          v.visit_expr(&**expr);
      }
      ast::ItemStatic(_, m, ref expr) => {
          // Recurse on the expression to catch items in blocks
          let mut v = TransItemVisitor{ ccx: ccx };
          v.visit_expr(&**expr);

          consts::trans_static(ccx, m, item.id);
          let g = get_item_val(ccx, item.id);
          update_linkage(ccx, g, Some(item.id), OriginalTranslation);

          // Do static_assert checking. It can't really be done much earlier
          // because we need to get the value of the bool out of LLVM
          if attr::contains_name(item.attrs.index(&FullRange), "static_assert") {
              if m == ast::MutMutable {
                  ccx.sess().span_fatal(expr.span,
                                        "cannot have static_assert on a mutable \
                                         static");
              }

              let v = ccx.static_values().borrow()[item.id].clone();
              unsafe {
                  if !(llvm::LLVMConstIntGetZExtValue(v) != 0) {
                      ccx.sess().span_fatal(expr.span, "static assertion failed");
                  }
              }
          }
      },
      ast::ItemForeignMod(ref foreign_mod) => {
        foreign::trans_foreign_mod(ccx, foreign_mod);
      }
      ast::ItemTrait(..) => {
        // Inside of this trait definition, we won't be actually translating any
        // functions, but the trait still needs to be walked. Otherwise default
        // methods with items will not get translated and will cause ICE's when
        // metadata time comes around.
        let mut v = TransItemVisitor{ ccx: ccx };
        visit::walk_item(&mut v, item);
      }
      _ => {/* fall through */ }
    }
}

// Translate a module. Doing this amounts to translating the items in the
// module; there ends up being no artifact (aside from linkage names) of
// separate modules in the compiled program.  That's because modules exist
// only as a convenience for humans working with the code, to organize names
// and control visibility.
pub fn trans_mod(ccx: &CrateContext, m: &ast::Mod) {
    let _icx = push_ctxt("trans_mod");
    for item in m.items.iter() {
        trans_item(ccx, &**item);
    }
}

fn finish_register_fn(ccx: &CrateContext, sp: Span, sym: String, node_id: ast::NodeId,
                      llfn: ValueRef) {
    ccx.item_symbols().borrow_mut().insert(node_id, sym);

    // The stack exhaustion lang item shouldn't have a split stack because
    // otherwise it would continue to be exhausted (bad), and both it and the
    // eh_personality functions need to be externally linkable.
    let def = ast_util::local_def(node_id);
    if ccx.tcx().lang_items.stack_exhausted() == Some(def) {
        unset_split_stack(llfn);
        llvm::SetLinkage(llfn, llvm::ExternalLinkage);
    }
    if ccx.tcx().lang_items.eh_personality() == Some(def) {
        llvm::SetLinkage(llfn, llvm::ExternalLinkage);
    }


    if is_entry_fn(ccx.sess(), node_id) {
        create_entry_wrapper(ccx, sp, llfn);
    }
}

fn register_fn<'a, 'tcx>(ccx: &CrateContext<'a, 'tcx>,
                         sp: Span,
                         sym: String,
                         node_id: ast::NodeId,
                         node_type: Ty<'tcx>)
                         -> ValueRef {
    match node_type.sty {
        ty::ty_bare_fn(_, ref f) => {
            assert!(f.abi == Rust || f.abi == RustCall);
        }
        _ => panic!("expected bare rust fn")
    };

    let llfn = decl_rust_fn(ccx, node_type, sym.index(&FullRange));
    finish_register_fn(ccx, sp, sym, node_id, llfn);
    llfn
}

pub fn get_fn_llvm_attributes<'a, 'tcx>(ccx: &CrateContext<'a, 'tcx>, fn_ty: Ty<'tcx>)
                                        -> llvm::AttrBuilder
{
    use middle::ty::{BrAnon, ReLateBound};

    let function_type;
    let (fn_sig, abi, has_env) = match fn_ty.sty {
        ty::ty_bare_fn(_, ref f) => (&f.sig, f.abi, false),
        ty::ty_unboxed_closure(closure_did, _, substs) => {
            let typer = common::NormalizingUnboxedClosureTyper::new(ccx.tcx());
            function_type = typer.unboxed_closure_type(closure_did, substs);
            (&function_type.sig, RustCall, true)
        }
        _ => ccx.sess().bug("expected closure or function.")
    };

    let fn_sig = ty::erase_late_bound_regions(ccx.tcx(), fn_sig);

    // Since index 0 is the return value of the llvm func, we start
    // at either 1 or 2 depending on whether there's an env slot or not
    let mut first_arg_offset = if has_env { 2 } else { 1 };
    let mut attrs = llvm::AttrBuilder::new();
    let ret_ty = fn_sig.output;

    // These have an odd calling convention, so we need to manually
    // unpack the input ty's
    let input_tys = match fn_ty.sty {
        ty::ty_unboxed_closure(_, _, _) => {
            assert!(abi == RustCall);

            match fn_sig.inputs[0].sty {
                ty::ty_tup(ref inputs) => inputs.clone(),
                _ => ccx.sess().bug("expected tuple'd inputs")
            }
        },
        ty::ty_bare_fn(..) if abi == RustCall => {
            let mut inputs = vec![fn_sig.inputs[0]];

            match fn_sig.inputs[1].sty {
                ty::ty_tup(ref t_in) => {
                    inputs.push_all(t_in.index(&FullRange));
                    inputs
                }
                _ => ccx.sess().bug("expected tuple'd inputs")
            }
        }
        _ => fn_sig.inputs.clone()
    };

    if let ty::FnConverging(ret_ty) = ret_ty {
        // A function pointer is called without the declaration
        // available, so we have to apply any attributes with ABI
        // implications directly to the call instruction. Right now,
        // the only attribute we need to worry about is `sret`.
        if type_of::return_uses_outptr(ccx, ret_ty) {
            let llret_sz = llsize_of_real(ccx, type_of::type_of(ccx, ret_ty));

            // The outptr can be noalias and nocapture because it's entirely
            // invisible to the program. We also know it's nonnull as well
            // as how many bytes we can dereference
            attrs.arg(1, llvm::StructRetAttribute)
                 .arg(1, llvm::NoAliasAttribute)
                 .arg(1, llvm::NoCaptureAttribute)
                 .arg(1, llvm::DereferenceableAttribute(llret_sz));

            // Add one more since there's an outptr
            first_arg_offset += 1;
        } else {
            // The `noalias` attribute on the return value is useful to a
            // function ptr caller.
            match ret_ty.sty {
                // `~` pointer return values never alias because ownership
                // is transferred
                ty::ty_uniq(it) if !common::type_is_sized(ccx.tcx(), it) => {}
                ty::ty_uniq(_) => {
                    attrs.ret(llvm::NoAliasAttribute);
                }
                _ => {}
            }

            // We can also mark the return value as `dereferenceable` in certain cases
            match ret_ty.sty {
                // These are not really pointers but pairs, (pointer, len)
                ty::ty_uniq(it) |
                ty::ty_rptr(_, ty::mt { ty: it, .. }) if !common::type_is_sized(ccx.tcx(), it) => {}
                ty::ty_uniq(inner) | ty::ty_rptr(_, ty::mt { ty: inner, .. }) => {
                    let llret_sz = llsize_of_real(ccx, type_of::type_of(ccx, inner));
                    attrs.ret(llvm::DereferenceableAttribute(llret_sz));
                }
                _ => {}
            }

            if let ty::ty_bool = ret_ty.sty {
                attrs.ret(llvm::ZExtAttribute);
            }
        }
    }

    for (idx, &t) in input_tys.iter().enumerate().map(|(i, v)| (i + first_arg_offset, v)) {
        match t.sty {
            // this needs to be first to prevent fat pointers from falling through
            _ if !type_is_immediate(ccx, t) => {
                let llarg_sz = llsize_of_real(ccx, type_of::type_of(ccx, t));

                // For non-immediate arguments the callee gets its own copy of
                // the value on the stack, so there are no aliases. It's also
                // program-invisible so can't possibly capture
                attrs.arg(idx, llvm::NoAliasAttribute)
                     .arg(idx, llvm::NoCaptureAttribute)
                     .arg(idx, llvm::DereferenceableAttribute(llarg_sz));
            }

            ty::ty_bool => {
                attrs.arg(idx, llvm::ZExtAttribute);
            }

            // `~` pointer parameters never alias because ownership is transferred
            ty::ty_uniq(inner) => {
                let llsz = llsize_of_real(ccx, type_of::type_of(ccx, inner));

                attrs.arg(idx, llvm::NoAliasAttribute)
                     .arg(idx, llvm::DereferenceableAttribute(llsz));
            }

            // `&mut` pointer parameters never alias other parameters, or mutable global data
            //
            // `&T` where `T` contains no `UnsafeCell<U>` is immutable, and can be marked as both
            // `readonly` and `noalias`, as LLVM's definition of `noalias` is based solely on
            // memory dependencies rather than pointer equality
            ty::ty_rptr(b, mt) if mt.mutbl == ast::MutMutable ||
                                  !ty::type_contents(ccx.tcx(), mt.ty).interior_unsafe() => {

                let llsz = llsize_of_real(ccx, type_of::type_of(ccx, mt.ty));
                attrs.arg(idx, llvm::NoAliasAttribute)
                     .arg(idx, llvm::DereferenceableAttribute(llsz));

                if mt.mutbl == ast::MutImmutable {
                    attrs.arg(idx, llvm::ReadOnlyAttribute);
                }

                if let ReLateBound(_, BrAnon(_)) = *b {
                    attrs.arg(idx, llvm::NoCaptureAttribute);
                }
            }

            // When a reference in an argument has no named lifetime, it's impossible for that
            // reference to escape this function (returned or stored beyond the call by a closure).
            ty::ty_rptr(&ReLateBound(_, BrAnon(_)), mt) => {
                let llsz = llsize_of_real(ccx, type_of::type_of(ccx, mt.ty));
                attrs.arg(idx, llvm::NoCaptureAttribute)
                     .arg(idx, llvm::DereferenceableAttribute(llsz));
            }

            // & pointer parameters are also never null and we know exactly how
            // many bytes we can dereference
            ty::ty_rptr(_, mt) => {
                let llsz = llsize_of_real(ccx, type_of::type_of(ccx, mt.ty));
                attrs.arg(idx, llvm::DereferenceableAttribute(llsz));
            }
            _ => ()
        }
    }

    attrs
}

// only use this for foreign function ABIs and glue, use `register_fn` for Rust functions
pub fn register_fn_llvmty(ccx: &CrateContext,
                          sp: Span,
                          sym: String,
                          node_id: ast::NodeId,
                          cc: llvm::CallConv,
                          llfty: Type) -> ValueRef {
    debug!("register_fn_llvmty id={} sym={}", node_id, sym);

    let llfn = decl_fn(ccx,
                       sym.index(&FullRange),
                       cc,
                       llfty,
                       ty::FnConverging(ty::mk_nil(ccx.tcx())));
    finish_register_fn(ccx, sp, sym, node_id, llfn);
    llfn
}

pub fn is_entry_fn(sess: &Session, node_id: ast::NodeId) -> bool {
    match *sess.entry_fn.borrow() {
        Some((entry_id, _)) => node_id == entry_id,
        None => false
    }
}

// Create a _rust_main(args: ~[str]) function which will be called from the
// runtime rust_start function
pub fn create_entry_wrapper(ccx: &CrateContext,
                           _sp: Span,
                           main_llfn: ValueRef) {
    let et = ccx.sess().entry_type.get().unwrap();
    match et {
        config::EntryMain => {
            create_entry_fn(ccx, main_llfn, true);
        }
        config::EntryStart => create_entry_fn(ccx, main_llfn, false),
        config::EntryNone => {}    // Do nothing.
    }

    fn create_entry_fn(ccx: &CrateContext,
                       rust_main: ValueRef,
                       use_start_lang_item: bool) {
        let llfty = Type::func(&[ccx.int_type(), Type::i8p(ccx).ptr_to()],
                               &ccx.int_type());

        let llfn = decl_cdecl_fn(ccx, "main", llfty, ty::mk_nil(ccx.tcx()));

        // FIXME: #16581: Marking a symbol in the executable with `dllexport`
        // linkage forces MinGW's linker to output a `.reloc` section for ASLR
        if ccx.sess().target.target.options.is_like_windows {
            unsafe { llvm::LLVMRustSetDLLExportStorageClass(llfn) }
        }

        let llbb = unsafe {
            llvm::LLVMAppendBasicBlockInContext(ccx.llcx(), llfn,
                                                "top\0".as_ptr() as *const _)
        };
        let bld = ccx.raw_builder();
        unsafe {
            llvm::LLVMPositionBuilderAtEnd(bld, llbb);

            debuginfo::insert_reference_to_gdb_debug_scripts_section_global(ccx);

            let (start_fn, args) = if use_start_lang_item {
                let start_def_id = match ccx.tcx().lang_items.require(StartFnLangItem) {
                    Ok(id) => id,
                    Err(s) => { ccx.sess().fatal(s.index(&FullRange)); }
                };
                let start_fn = if start_def_id.krate == ast::LOCAL_CRATE {
                    get_item_val(ccx, start_def_id.node)
                } else {
                    let start_fn_type = csearch::get_type(ccx.tcx(),
                                                          start_def_id).ty;
                    trans_external_path(ccx, start_def_id, start_fn_type)
                };

                let args = {
                    let opaque_rust_main = llvm::LLVMBuildPointerCast(bld,
                        rust_main, Type::i8p(ccx).to_ref(),
                        "rust_main\0".as_ptr() as *const _);

                    vec!(
                        opaque_rust_main,
                        get_param(llfn, 0),
                        get_param(llfn, 1)
                     )
                };
                (start_fn, args)
            } else {
                debug!("using user-defined start fn");
                let args = vec!(
                    get_param(llfn, 0 as c_uint),
                    get_param(llfn, 1 as c_uint)
                );

                (rust_main, args)
            };

            let result = llvm::LLVMBuildCall(bld,
                                             start_fn,
                                             args.as_ptr(),
                                             args.len() as c_uint,
                                             noname());

            llvm::LLVMBuildRet(bld, result);
        }
    }
}

fn exported_name<'a, 'tcx>(ccx: &CrateContext<'a, 'tcx>, id: ast::NodeId,
                           ty: Ty<'tcx>, attrs: &[ast::Attribute]) -> String {
    match ccx.external_srcs().borrow().get(&id) {
        Some(&did) => {
            let sym = csearch::get_symbol(&ccx.sess().cstore, did);
            debug!("found item {} in other crate...", sym);
            return sym;
        }
        None => {}
    }

    match attr::first_attr_value_str_by_name(attrs, "export_name") {
        // Use provided name
        Some(name) => name.get().to_string(),

        _ => ccx.tcx().map.with_path(id, |path| {
            if attr::contains_name(attrs, "no_mangle") {
                // Don't mangle
                path.last().unwrap().to_string()
            } else {
                match weak_lang_items::link_name(attrs) {
                    Some(name) => name.get().to_string(),
                    None => {
                        // Usual name mangling
                        mangle_exported_name(ccx, path, ty, id)
                    }
                }
            }
        })
    }
}

fn contains_null(s: &str) -> bool {
    s.bytes().any(|b| b == 0)
}

pub fn get_item_val(ccx: &CrateContext, id: ast::NodeId) -> ValueRef {
    debug!("get_item_val(id=`{}`)", id);

    match ccx.item_vals().borrow().get(&id).cloned() {
        Some(v) => return v,
        None => {}
    }

    let item = ccx.tcx().map.get(id);
    debug!("get_item_val: id={} item={:?}", id, item);
    let val = match item {
        ast_map::NodeItem(i) => {
            let ty = ty::node_id_to_type(ccx.tcx(), i.id);
            let sym = |&:| exported_name(ccx, id, ty, i.attrs.index(&FullRange));

            let v = match i.node {
                ast::ItemStatic(_, _, ref expr) => {
                    // If this static came from an external crate, then
                    // we need to get the symbol from csearch instead of
                    // using the current crate's name/version
                    // information in the hash of the symbol
                    let sym = sym();
                    debug!("making {}", sym);

                    // We need the translated value here, because for enums the
                    // LLVM type is not fully determined by the Rust type.
                    let (v, ty) = consts::const_expr(ccx, &**expr);
                    ccx.static_values().borrow_mut().insert(id, v);
                    unsafe {
                        // boolean SSA values are i1, but they have to be stored in i8 slots,
                        // otherwise some LLVM optimization passes don't work as expected
                        let llty = if ty::type_is_bool(ty) {
                            llvm::LLVMInt8TypeInContext(ccx.llcx())
                        } else {
                            llvm::LLVMTypeOf(v)
                        };
                        if contains_null(sym.index(&FullRange)) {
                            ccx.sess().fatal(
                                format!("Illegal null byte in export_name \
                                         value: `{}`", sym).index(&FullRange));
                        }
                        let buf = CString::from_slice(sym.as_bytes());
                        let g = llvm::LLVMAddGlobal(ccx.llmod(), llty,
                                                    buf.as_ptr());

                        if attr::contains_name(i.attrs.index(&FullRange),
                                               "thread_local") {
                            llvm::set_thread_local(g, true);
                        }
                        ccx.item_symbols().borrow_mut().insert(i.id, sym);
                        g
                    }
                }

                ast::ItemConst(_, ref expr) => {
                    let (v, _) = consts::const_expr(ccx, &**expr);
                    ccx.const_values().borrow_mut().insert(id, v);
                    v
                }

                ast::ItemFn(_, _, abi, _, _) => {
                    let sym = sym();
                    let llfn = if abi == Rust {
                        register_fn(ccx, i.span, sym, i.id, ty)
                    } else {
                        foreign::register_rust_fn_with_foreign_abi(ccx,
                                                                   i.span,
                                                                   sym,
                                                                   i.id)
                    };
                    set_llvm_fn_attrs(ccx, i.attrs.index(&FullRange), llfn);
                    llfn
                }

                _ => panic!("get_item_val: weird result in table")
            };

            match attr::first_attr_value_str_by_name(i.attrs.index(&FullRange),
                                                     "link_section") {
                Some(sect) => {
                    if contains_null(sect.get()) {
                        ccx.sess().fatal(format!("Illegal null byte in link_section value: `{}`",
                                                 sect.get()).index(&FullRange));
                    }
                    unsafe {
                        let buf = CString::from_slice(sect.get().as_bytes());
                        llvm::LLVMSetSection(v, buf.as_ptr());
                    }
                },
                None => ()
            }

            v
        }

        ast_map::NodeTraitItem(trait_method) => {
            debug!("get_item_val(): processing a NodeTraitItem");
            match *trait_method {
                ast::RequiredMethod(_) | ast::TypeTraitItem(_) => {
                    ccx.sess().bug("unexpected variant: required trait \
                                    method in get_item_val()");
                }
                ast::ProvidedMethod(ref m) => {
                    register_method(ccx, id, &**m)
                }
            }
        }

        ast_map::NodeImplItem(ii) => {
            match *ii {
                ast::MethodImplItem(ref m) => register_method(ccx, id, &**m),
                ast::TypeImplItem(ref typedef) => {
                    ccx.sess().span_bug(typedef.span,
                                        "unexpected variant: required impl \
                                         method in get_item_val()")
                }
            }
        }

        ast_map::NodeForeignItem(ni) => {
            match ni.node {
                ast::ForeignItemFn(..) => {
                    let abi = ccx.tcx().map.get_foreign_abi(id);
                    let ty = ty::node_id_to_type(ccx.tcx(), ni.id);
                    let name = foreign::link_name(&*ni);
                    foreign::register_foreign_item_fn(ccx, abi, ty, name.get().index(&FullRange))
                }
                ast::ForeignItemStatic(..) => {
                    foreign::register_static(ccx, &*ni)
                }
            }
        }

        ast_map::NodeVariant(ref v) => {
            let llfn;
            let args = match v.node.kind {
                ast::TupleVariantKind(ref args) => args,
                ast::StructVariantKind(_) => {
                    panic!("struct variant kind unexpected in get_item_val")
                }
            };
            assert!(args.len() != 0u);
            let ty = ty::node_id_to_type(ccx.tcx(), id);
            let parent = ccx.tcx().map.get_parent(id);
            let enm = ccx.tcx().map.expect_item(parent);
            let sym = exported_name(ccx,
                                    id,
                                    ty,
                                    enm.attrs.index(&FullRange));

            llfn = match enm.node {
                ast::ItemEnum(_, _) => {
                    register_fn(ccx, (*v).span, sym, id, ty)
                }
                _ => panic!("NodeVariant, shouldn't happen")
            };
            set_inline_hint(llfn);
            llfn
        }

        ast_map::NodeStructCtor(struct_def) => {
            // Only register the constructor if this is a tuple-like struct.
            let ctor_id = match struct_def.ctor_id {
                None => {
                    ccx.sess().bug("attempt to register a constructor of \
                                    a non-tuple-like struct")
                }
                Some(ctor_id) => ctor_id,
            };
            let parent = ccx.tcx().map.get_parent(id);
            let struct_item = ccx.tcx().map.expect_item(parent);
            let ty = ty::node_id_to_type(ccx.tcx(), ctor_id);
            let sym = exported_name(ccx,
                                    id,
                                    ty,
                                    struct_item.attrs
                                               .index(&FullRange));
            let llfn = register_fn(ccx, struct_item.span,
                                   sym, ctor_id, ty);
            set_inline_hint(llfn);
            llfn
        }

        ref variant => {
            ccx.sess().bug(format!("get_item_val(): unexpected variant: {:?}",
                                   variant).index(&FullRange))
        }
    };

    // All LLVM globals and functions are initially created as external-linkage
    // declarations.  If `trans_item`/`trans_fn` later turns the declaration
    // into a definition, it adjusts the linkage then (using `update_linkage`).
    //
    // The exception is foreign items, which have their linkage set inside the
    // call to `foreign::register_*` above.  We don't touch the linkage after
    // that (`foreign::trans_foreign_mod` doesn't adjust the linkage like the
    // other item translation functions do).

    ccx.item_vals().borrow_mut().insert(id, val);
    val
}

fn register_method(ccx: &CrateContext, id: ast::NodeId,
                   m: &ast::Method) -> ValueRef {
    let mty = ty::node_id_to_type(ccx.tcx(), id);

    let sym = exported_name(ccx, id, mty, m.attrs.index(&FullRange));

    let llfn = register_fn(ccx, m.span, sym, id, mty);
    set_llvm_fn_attrs(ccx, m.attrs.index(&FullRange), llfn);
    llfn
}

pub fn crate_ctxt_to_encode_parms<'a, 'tcx>(cx: &'a SharedCrateContext<'tcx>,
                                            ie: encoder::EncodeInlinedItem<'a>)
                                            -> encoder::EncodeParams<'a, 'tcx> {
    encoder::EncodeParams {
        diag: cx.sess().diagnostic(),
        tcx: cx.tcx(),
        reexports: cx.export_map(),
        item_symbols: cx.item_symbols(),
        link_meta: cx.link_meta(),
        cstore: &cx.sess().cstore,
        encode_inlined_item: ie,
        reachable: cx.reachable(),
    }
}

pub fn write_metadata(cx: &SharedCrateContext, krate: &ast::Crate) -> Vec<u8> {
    use flate;

    let any_library = cx.sess().crate_types.borrow().iter().any(|ty| {
        *ty != config::CrateTypeExecutable
    });
    if !any_library {
        return Vec::new()
    }

    let encode_inlined_item: encoder::EncodeInlinedItem =
        box |ecx, rbml_w, ii| astencode::encode_inlined_item(ecx, rbml_w, ii);

    let encode_parms = crate_ctxt_to_encode_parms(cx, encode_inlined_item);
    let metadata = encoder::encode_metadata(encode_parms, krate);
    let mut compressed = encoder::metadata_encoding_version.to_vec();
    compressed.push_all(match flate::deflate_bytes(metadata.as_slice()) {
        Some(compressed) => compressed,
        None => cx.sess().fatal("failed to compress metadata"),
    }.as_slice());
    let llmeta = C_bytes_in_context(cx.metadata_llcx(), compressed.index(&FullRange));
    let llconst = C_struct_in_context(cx.metadata_llcx(), &[llmeta], false);
    let name = format!("rust_metadata_{}_{}",
                       cx.link_meta().crate_name,
                       cx.link_meta().crate_hash);
    let buf = CString::from_vec(name.into_bytes());
    let llglobal = unsafe {
        llvm::LLVMAddGlobal(cx.metadata_llmod(), val_ty(llconst).to_ref(),
                            buf.as_ptr())
    };
    unsafe {
        llvm::LLVMSetInitializer(llglobal, llconst);
        let name = loader::meta_section_name(cx.sess().target.target.options.is_like_osx);
        let name = CString::from_slice(name.as_bytes());
        llvm::LLVMSetSection(llglobal, name.as_ptr())
    }
    return metadata;
}

/// Find any symbols that are defined in one compilation unit, but not declared
/// in any other compilation unit.  Give these symbols internal linkage.
fn internalize_symbols(cx: &SharedCrateContext, reachable: &HashSet<String>) {
    unsafe {
        let mut declared = HashSet::new();

        let iter_globals = |&: llmod| {
            ValueIter {
                cur: llvm::LLVMGetFirstGlobal(llmod),
                step: llvm::LLVMGetNextGlobal,
            }
        };

        let iter_functions = |&: llmod| {
            ValueIter {
                cur: llvm::LLVMGetFirstFunction(llmod),
                step: llvm::LLVMGetNextFunction,
            }
        };

        // Collect all external declarations in all compilation units.
        for ccx in cx.iter() {
            for val in iter_globals(ccx.llmod()).chain(iter_functions(ccx.llmod())) {
                let linkage = llvm::LLVMGetLinkage(val);
                // We only care about external declarations (not definitions)
                // and available_externally definitions.
                if !(linkage == llvm::ExternalLinkage as c_uint &&
                     llvm::LLVMIsDeclaration(val) != 0) &&
                   !(linkage == llvm::AvailableExternallyLinkage as c_uint) {
                    continue
                }

                let name = ffi::c_str_to_bytes(&llvm::LLVMGetValueName(val))
                               .to_vec();
                declared.insert(name);
            }
        }

        // Examine each external definition.  If the definition is not used in
        // any other compilation unit, and is not reachable from other crates,
        // then give it internal linkage.
        for ccx in cx.iter() {
            for val in iter_globals(ccx.llmod()).chain(iter_functions(ccx.llmod())) {
                // We only care about external definitions.
                if !(llvm::LLVMGetLinkage(val) == llvm::ExternalLinkage as c_uint &&
                     llvm::LLVMIsDeclaration(val) == 0) {
                    continue
                }

                let name = ffi::c_str_to_bytes(&llvm::LLVMGetValueName(val))
                               .to_vec();
                if !declared.contains(&name) &&
                   !reachable.contains(str::from_utf8(name.as_slice()).unwrap()) {
                    llvm::SetLinkage(val, llvm::InternalLinkage);
                }
            }
        }
    }


    struct ValueIter {
        cur: ValueRef,
        step: unsafe extern "C" fn(ValueRef) -> ValueRef,
    }

    impl Iterator for ValueIter {
        type Item = ValueRef;

        fn next(&mut self) -> Option<ValueRef> {
            let old = self.cur;
            if !old.is_null() {
                self.cur = unsafe {
                    let step: unsafe extern "C" fn(ValueRef) -> ValueRef =
                        mem::transmute_copy(&self.step);
                    step(old)
                };
                Some(old)
            } else {
                None
            }
        }
    }
}

pub fn trans_crate<'tcx>(analysis: ty::CrateAnalysis<'tcx>)
                         -> (ty::ctxt<'tcx>, CrateTranslation) {
    let ty::CrateAnalysis { ty_cx: tcx, export_map, reachable, name, .. } = analysis;
    let krate = tcx.map.krate();

    // Before we touch LLVM, make sure that multithreading is enabled.
    unsafe {
        use std::sync::{Once, ONCE_INIT};
        static INIT: Once = ONCE_INIT;
        static mut POISONED: bool = false;
        INIT.call_once(|| {
            if llvm::LLVMStartMultithreaded() != 1 {
                // use an extra bool to make sure that all future usage of LLVM
                // cannot proceed despite the Once not running more than once.
                POISONED = true;
            }
        });

        if POISONED {
            tcx.sess.bug("couldn't enable multi-threaded LLVM");
        }
    }

    let link_meta = link::build_link_meta(&tcx.sess, krate, name);

    let codegen_units = tcx.sess.opts.cg.codegen_units;
    let shared_ccx = SharedCrateContext::new(link_meta.crate_name.index(&FullRange),
                                             codegen_units,
                                             tcx,
                                             export_map,
                                             Sha256::new(),
                                             link_meta.clone(),
                                             reachable);

    {
        let ccx = shared_ccx.get_ccx(0);

        // First, verify intrinsics.
        intrinsic::check_intrinsics(&ccx);

        // Next, translate the module.
        {
            let _icx = push_ctxt("text");
            trans_mod(&ccx, &krate.module);
        }
    }

    for ccx in shared_ccx.iter() {
        glue::emit_tydescs(&ccx);
        if ccx.sess().opts.debuginfo != NoDebugInfo {
            debuginfo::finalize(&ccx);
        }
    }

    // Translate the metadata.
    let metadata = write_metadata(&shared_ccx, krate);

    if shared_ccx.sess().trans_stats() {
        let stats = shared_ccx.stats();
        println!("--- trans stats ---");
        println!("n_static_tydescs: {}", stats.n_static_tydescs.get());
        println!("n_glues_created: {}", stats.n_glues_created.get());
        println!("n_null_glues: {}", stats.n_null_glues.get());
        println!("n_real_glues: {}", stats.n_real_glues.get());

        println!("n_fns: {}", stats.n_fns.get());
        println!("n_monos: {}", stats.n_monos.get());
        println!("n_inlines: {}", stats.n_inlines.get());
        println!("n_closures: {}", stats.n_closures.get());
        println!("fn stats:");
        stats.fn_stats.borrow_mut().sort_by(|&(_, insns_a), &(_, insns_b)| {
            insns_b.cmp(&insns_a)
        });
        for tuple in stats.fn_stats.borrow().iter() {
            match *tuple {
                (ref name, insns) => {
                    println!("{} insns, {}", insns, *name);
                }
            }
        }
    }
    if shared_ccx.sess().count_llvm_insns() {
        for (k, v) in shared_ccx.stats().llvm_insns.borrow().iter() {
            println!("{:7} {}", *v, *k);
        }
    }

    let modules = shared_ccx.iter()
        .map(|ccx| ModuleTranslation { llcx: ccx.llcx(), llmod: ccx.llmod() })
        .collect();

    let mut reachable: Vec<String> = shared_ccx.reachable().iter().filter_map(|id| {
        shared_ccx.item_symbols().borrow().get(id).map(|s| s.to_string())
    }).collect();

    // For the purposes of LTO, we add to the reachable set all of the upstream
    // reachable extern fns. These functions are all part of the public ABI of
    // the final product, so LTO needs to preserve them.
    shared_ccx.sess().cstore.iter_crate_data(|cnum, _| {
        let syms = csearch::get_reachable_extern_fns(&shared_ccx.sess().cstore, cnum);
        reachable.extend(syms.into_iter().map(|did| {
            csearch::get_symbol(&shared_ccx.sess().cstore, did)
        }));
    });

    // Make sure that some other crucial symbols are not eliminated from the
    // module. This includes the main function, the crate map (used for debug
    // log settings and I/O), and finally the curious rust_stack_exhausted
    // symbol. This symbol is required for use by the libmorestack library that
    // we link in, so we must ensure that this symbol is not internalized (if
    // defined in the crate).
    reachable.push("main".to_string());
    reachable.push("rust_stack_exhausted".to_string());

    // referenced from .eh_frame section on some platforms
    reachable.push("rust_eh_personality".to_string());
    // referenced from rt/rust_try.ll
    reachable.push("rust_eh_personality_catch".to_string());

    if codegen_units > 1 {
        internalize_symbols(&shared_ccx, &reachable.iter().map(|x| x.clone()).collect());
    }

    let metadata_module = ModuleTranslation {
        llcx: shared_ccx.metadata_llcx(),
        llmod: shared_ccx.metadata_llmod(),
    };
    let formats = shared_ccx.tcx().dependency_formats.borrow().clone();
    let no_builtins = attr::contains_name(krate.attrs.index(&FullRange), "no_builtins");

    let translation = CrateTranslation {
        modules: modules,
        metadata_module: metadata_module,
        link: link_meta,
        metadata: metadata,
        reachable: reachable,
        crate_formats: formats,
        no_builtins: no_builtins,
    };

    (shared_ccx.take_tcx(), translation)
}<|MERGE_RESOLUTION|>--- conflicted
+++ resolved
@@ -302,11 +302,6 @@
         _ => panic!("expected closure or fn")
     };
 
-<<<<<<< HEAD
-    let llfty = type_of_rust_fn(ccx, env, inputs.index(&FullRange), output, abi);
-    debug!("decl_rust_fn(input count={},type={})",
-           inputs.len(),
-=======
     let sig = ty::erase_late_bound_regions(ccx.tcx(), sig);
     let sig = ty::Binder(sig);
 
@@ -314,7 +309,6 @@
 
     debug!("decl_rust_fn(sig={}, type={})",
            sig.repr(ccx.tcx()),
->>>>>>> 2486d93e
            ccx.tn().type_to_string(llfty));
 
     let llfn = decl_fn(ccx, name, llvm::CCallConv, llfty, sig.0.output /* (1) */);
