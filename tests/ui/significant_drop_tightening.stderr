error: temporary with significant `Drop` can be early dropped
  --> $DIR/significant_drop_tightening.rs:12:9
   |
LL |   pub fn complex_return_triggers_the_lint() -> i32 {
   |  __________________________________________________-
LL | |     fn foo() -> i32 {
LL | |         1
LL | |     }
LL | |     let mutex = Mutex::new(1);
LL | |     let lock = mutex.lock().unwrap();
   | |         ^^^^
...  |
LL | |     foo()
LL | | }
   | |_- temporary `lock` is currently being dropped at the end of its contained scope
   |
   = note: this might lead to unnecessary resource contention
   = note: `-D clippy::significant-drop-tightening` implied by `-D warnings`
help: drop the temporary after the end of its last usage
   |
LL ~     let _ = *lock;
LL +     drop(lock);
   |

error: temporary with significant `Drop` can be early dropped
<<<<<<< HEAD
  --> $DIR/significant_drop_tightening.rs:56:13
=======
  --> $DIR/significant_drop_tightening.rs:79:13
>>>>>>> bafde543
   |
LL | /     {
LL | |         let mutex = Mutex::new(1i32);
LL | |         let lock = mutex.lock().unwrap();
   | |             ^^^^
LL | |         let rslt0 = lock.abs();
LL | |         let rslt1 = lock.is_positive();
LL | |         do_heavy_computation_that_takes_time((rslt0, rslt1));
LL | |     }
   | |_____- temporary `lock` is currently being dropped at the end of its contained scope
   |
   = note: this might lead to unnecessary resource contention
help: drop the temporary after the end of its last usage
   |
LL ~         let rslt1 = lock.is_positive();
LL +         drop(lock);
   |

error: temporary with significant `Drop` can be early dropped
<<<<<<< HEAD
  --> $DIR/significant_drop_tightening.rs:77:13
=======
  --> $DIR/significant_drop_tightening.rs:100:13
>>>>>>> bafde543
   |
LL | /     {
LL | |         let mutex = Mutex::new(1i32);
LL | |         let lock = mutex.lock().unwrap();
   | |             ^^^^
LL | |         let rslt0 = lock.abs();
LL | |         do_heavy_computation_that_takes_time(rslt0);
LL | |     }
   | |_____- temporary `lock` is currently being dropped at the end of its contained scope
   |
   = note: this might lead to unnecessary resource contention
help: merge the temporary construction with its single usage
   |
LL ~         
LL +         let rslt0 = mutex.lock().unwrap().abs();
   |
help: remove separated single usage
   |
LL -         let rslt0 = lock.abs();
LL +         
   |

error: temporary with significant `Drop` can be early dropped
<<<<<<< HEAD
  --> $DIR/significant_drop_tightening.rs:83:17
=======
  --> $DIR/significant_drop_tightening.rs:106:17
>>>>>>> bafde543
   |
LL | /     {
LL | |         let mutex = Mutex::new(vec![1i32]);
LL | |         let mut lock = mutex.lock().unwrap();
   | |                 ^^^^
LL | |         lock.clear();
LL | |         do_heavy_computation_that_takes_time(());
LL | |     }
   | |_____- temporary `lock` is currently being dropped at the end of its contained scope
   |
   = note: this might lead to unnecessary resource contention
help: merge the temporary construction with its single usage
   |
LL ~         
LL +         mutex.lock().unwrap().clear();
   |
help: remove separated single usage
   |
LL -         lock.clear();
LL +         
   |

error: aborting due to 4 previous errors
<|MERGE_RESOLUTION|>--- conflicted
+++ resolved
@@ -23,11 +23,7 @@
    |
 
 error: temporary with significant `Drop` can be early dropped
-<<<<<<< HEAD
-  --> $DIR/significant_drop_tightening.rs:56:13
-=======
   --> $DIR/significant_drop_tightening.rs:79:13
->>>>>>> bafde543
    |
 LL | /     {
 LL | |         let mutex = Mutex::new(1i32);
@@ -47,11 +43,7 @@
    |
 
 error: temporary with significant `Drop` can be early dropped
-<<<<<<< HEAD
-  --> $DIR/significant_drop_tightening.rs:77:13
-=======
   --> $DIR/significant_drop_tightening.rs:100:13
->>>>>>> bafde543
    |
 LL | /     {
 LL | |         let mutex = Mutex::new(1i32);
@@ -75,11 +67,7 @@
    |
 
 error: temporary with significant `Drop` can be early dropped
-<<<<<<< HEAD
-  --> $DIR/significant_drop_tightening.rs:83:17
-=======
   --> $DIR/significant_drop_tightening.rs:106:17
->>>>>>> bafde543
    |
 LL | /     {
 LL | |         let mutex = Mutex::new(vec![1i32]);
